--- conflicted
+++ resolved
@@ -37,7 +37,6 @@
     # Check program, commands, raise exception on failure
     program_settings = _get_settings()
     command_dicts = _get_command_dicts(*program_settings)
-
     _check_command_dicts(command_dicts, *program_settings)
 
 
@@ -169,24 +168,8 @@
     framerate = mimic_utils.get_maya_framerate()
 
     # Define the animation time in seconds.
-<<<<<<< HEAD
     animation_time_sec = ((end_frame) - start_frame) / framerate
-    if end_frame <= start_frame:
-        warning = 'End Frame must be larger than Start Frame'
-        raise Exception(warning)
-    else:
-        # If no keyframes are set, exit the function.
-        closest_ik_key = mimic_utils.get_closest_ik_keyframe(robot, start_frame)[0]
-        if not type(closest_ik_key) == float:
-            warning = 'You must set an IK or FK keyframe to ensure ' \
-                      'proper evaluation when saving a program; ' \
-                      'no program written'
-            raise Exception(warning)
-
-=======
-    animation_time_sec = ((end_frame + 1) - start_frame) / framerate
  
->>>>>>> 2e3c27dc
     # Raise warning if end frame and start frame incompatible
     if end_frame <= start_frame:
         warning = 'End Frame must be larger than Start Frame'
