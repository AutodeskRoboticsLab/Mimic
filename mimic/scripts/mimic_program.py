#!usr/bin/env python
# -*- coding: utf-8 -*-

"""
Check and save program functionality used by Mimic.
"""

try:
    import pymel.core as pm
    import maya.mel as mel

    MAYA_IS_RUNNING = True
except ImportError:  # Maya is not running
    pm = None
    mel = None
    MAYA_IS_RUNNING = False
import math

import general_utils
import mimic_utils
import mimic_external_axes

from analysis import analysis
from analysis import analysis_utils
reload(analysis)
reload(analysis_utils)

from postproc import postproc
from postproc import postproc_setup
from postproc import postproc_options

OUTPUT_WINDOW_NAME = 'programOutputScrollField'


def analyze_program(*args):
    """
    Check program parameters, raise exception on failure
    :return:
    """
    # Do this first upon button click!
    _clear_output_window()
    _initialize_export_progress_bar()

    # Check program, commands, raise exception on failure
    program_settings = _get_settings()

    animation_settings = program_settings[1]
    start_frame = animation_settings['Start Frame']
    pm.currentTime(start_frame)

    
    eval_str = 'import pymel.core as pm; ' \
               'import mimic_program;' \
               'reload(mimic_program);' \
               'mimic_program.execute_analysis();'

    pm.evalDeferred(eval_str)


def execute_analysis():
    """
    This function must be run as a deferred evaluation to ensure proper axis 
    rotation evaluation.

    This allows Maya to reconcile any axis angles before saving. When axis
    angles have been reconciled and Maya is idle, this function runs
    """
    robot_name = mimic_utils.get_selected_robot_name()
    program_settings = _get_settings()

    command_dicts = _get_command_dicts(*program_settings)
<<<<<<< HEAD

    _check_command_dicts(command_dicts, *program_settings)
=======
    limit_data = mimic_utils.get_all_limits(robot_name)

    violation_exception, violation_warning = _check_command_dicts(command_dicts, *program_settings)
    _initialize_export_progress_bar(is_on=False)

    # If PyQtGraph imports correctly, we can run the analysis graphing utility
    # Likeliest cause of import failure is no or improper installation of numPy
    # See Mimic installation instructions for more details on installing numPy
    try:
        import pyqtgraph as pg
        analysis.run(robot_name, command_dicts, limit_data)
    except ImportError:
        pm.warning('MIMIC: Analysis module did not load successfully; ' \
                   'analysis graphing feature disabled. ' \
                   'Check that you have numPy installed properly; ' \
                   'see Mimic installation instructions for more details')

    if violation_exception:
        raise Exception("Limit violations found. See Mimic output window for details.")
>>>>>>> c0162160


def save_program(*args):
    """
    Save the program.
    :return:
    """
    # Do this first upon button click!
    _clear_output_window()
    _initialize_export_progress_bar()

    # Check program, commands, raise exception on failure
    program_settings = _get_settings()

    animation_settings = program_settings[1]
    start_frame = animation_settings['Start Frame']
    pm.currentTime(start_frame)

    
    eval_str = 'import pymel.core as pm; ' \
               'import mimic_program;' \
               'reload(mimic_program);' \
               'mimic_program.execute_save();'

    pm.evalDeferred(eval_str)


def execute_save():
    """
    This function must be run as a deferred evaluation to ensure proper axis 
    rotation evaluation.

    This allows Maya to reconcile any axis angles before saving. When axis
    angles have been reconciled and Maya is idle, this function runs
    """

    program_settings = _get_settings()

    command_dicts = _get_command_dicts(*program_settings)

    violation_exception, violation_warning = _check_command_dicts(command_dicts, *program_settings)

    # Continue to save program:
    _process_program(command_dicts, *program_settings)

    _initialize_export_progress_bar(is_on=False)

    if violation_warning:
        pm.headsUpMessage('Program exported with warnings; ' \
                          'See Mimic output window for details')
    else:
        pm.headsUpMessage('Program exported successfuly; ' \
                          'See Mimic output window for details')
    

def _process_program(command_dicts, robot, animation_settings, postproc_settings, user_options):
    """
    Process a command dictionary as a program using the selected post processor.
    :param robot: Name of the robot
    :param animation_settings: User-defined animation settings.
    :param postproc_settings: User-defined program settings.
    :param user_options: User-defined postproc options.
    :return:
    """
    # Get the selected post processor
    processor_type = postproc_settings['Processor Type']
    processor = postproc_setup.POST_PROCESSORS[processor_type]()

    # Apply processor-specific formatting to commands
    commands = processor.format_commands(command_dicts)

    # Make sure we're using the right directory
    output_directory = postproc_settings['Output Directory']
    processor.set_program_directory(output_directory)

    # Process the raw_commands into relevant robot control code
    template_filename = postproc_settings['Template Filename']
    program = processor.process(commands, user_options, template_filename)

    # write the processed animation as robot code to a file
    overwrite_option = postproc_settings['Overwrite Option']
    output_filename = postproc_settings['Output Filename']
    output_path = processor.write(
        program,
        output_filename=output_filename,
        overwrite=overwrite_option)

    # Show us what we did!
    _show_program_in_output_window(robot, processor, program)


def _clear_output_window():
    """
    Clear the output window
    :return:
    """
    pm.scrollField(OUTPUT_WINDOW_NAME, clear=True, edit=True)


def _show_program_in_output_window(robot, processor, program):
    """
    Display program in the output window.
    :param robot:
    :param processor:
    :param program:
    :return:
    """
    # Update the output-text viewer in the Mimic UI
    details = 'Type of robot     : {} {} ({})\n' \
              'Type of processor : {} {} ({})\n' \
              'Path to template  : {}\n' \
              'Path to output    : {}\n' \
              '\n'

    target_ctrl_path = mimic_utils.get_target_ctrl_path(robot)
    filled_details = details.format(
        mimic_utils.get_robot_type(robot),
        mimic_utils.get_robot_subtype(robot),
        robot,
        processor.type_robot,
        processor.type_processor,
        processor.__class__.__name__,
        postproc.confirm_path_exists(processor.get_program_template_path()),
        postproc.confirm_path_exists(processor.get_program_output_path())
    )

    pm.scrollField(OUTPUT_WINDOW_NAME,
                   insertText=filled_details,
                   edit=True)

    pm.scrollField(OUTPUT_WINDOW_NAME,
                   insertText=program + '\n',
                   edit=True)


def _get_settings():
    """
    Get program parameters.
    :return:
    """
    # Get parameters
    robot = mimic_utils.get_selected_robot_name()
    animation_settings = _get_settings_for_animation(robot)
    postproc_settings = _get_settings_for_postproc(robot)
    user_options = postproc_options.get_user_selected_options()
    # Return all of these
    return robot, animation_settings, postproc_settings, user_options


def _get_settings_for_animation(robot):
    """
    Get the animation parameters start frame, end frame, framerate, and total time
    in seconds from Maya.
    :return:
    """
    start_frame = pm.intField("i_programStartFrame", query=True, value=True)
    end_frame = pm.intField("i_programEndFrame", query=True, value=True)
    framerate = mimic_utils.get_maya_framerate()

    # Define the animation time in seconds.
    animation_time_sec = ((end_frame) - start_frame) / framerate
<<<<<<< HEAD
    if end_frame <= start_frame:
        warning = 'End Frame must be larger than Start Frame'
        raise Exception(warning)
    else:
        # If no keyframes are set, exit the function.
        closest_ik_key = mimic_utils.get_closest_ik_keyframe(robot, start_frame)[0]
        if not type(closest_ik_key) == float:
            warning = 'You must set an IK or FK keyframe to ensure ' \
                      'proper evaluation when saving a program; ' \
                      'no program written'
            raise Exception(warning)

=======
 
>>>>>>> c0162160
    # Raise warning if end frame and start frame incompatible
    if end_frame <= start_frame:
        warning = 'End Frame must be larger than Start Frame'
        raise Exception(warning)

    # Raise warning if no keyframes are set
    closest_ik_key = mimic_utils.get_closest_ik_keyframe(robot, start_frame)[0]
    if not type(closest_ik_key) == float:
        warning = 'You must set an IK or FK keyframe to ensure ' \
                  'proper evaluation when saving a program; ' \
                  'no program written'
        raise Exception(warning)

    # All good, create output dictionary
    animation_settings = {'Start Frame': start_frame,
                          'End Frame': end_frame,
                          'Framerate': framerate,
                          'Animation Time (sec)': animation_time_sec}
    return animation_settings


def _get_settings_for_postproc(robot):
    """
    Get program settings from the Mimic UI.
    :return program_settings: dictionary
    """
    # Get all important settings
    using_time_interval = pm.radioCollection(
        'sample_rate_radio_collection', query=True, select=True) == 'rb_timeInterval'
    using_keyframes_only = not using_time_interval  # TODO: Clever, but not expandable
    time_interval_value = pm.textField('t_timeBetweenSamples', query=True, text=True)
    time_interval_units = 'seconds' \
        if pm.radioButtonGrp('time_unit_radio_group', query=True, sl=True) == 1 \
        else 'frames'
    ignore_warnings = pm.checkBox('cb_ignoreWarnings', value=True, query=True)
    processor_type = pm.optionMenu('postProcessorList', query=True, value=True)
    output_directory = pm.textField('t_programDirectoryText', text=True, query=True)
    output_filename = pm.textField('t_outputFileName', text=True, query=True)
    template_filename = pm.textField('t_templateFileName', text=True, query=True)
    overwrite_option = pm.checkBox('cb_overwriteFile', value=True, query=True)

    # Get time interval in seconds
    animation_settings = _get_settings_for_animation(robot)
    framerate = animation_settings['Framerate']
    if time_interval_units == 'seconds':
        sample_rate_sec = float(time_interval_value)
    else:  # time_interval_units == 'frames'
        sample_rate_sec = float(time_interval_value) / float(framerate)
    time_interval_in_seconds = sample_rate_sec

    # Check for warnings
    if using_time_interval:
        # Confirm that the time interval is valid
        try:
            time_interval_value = float(time_interval_value)
            assert time_interval_value > 0
        except ValueError:
            if time_interval_units == 'seconds':
                warning = 'Time interval must be a float'
                raise Exception(warning)
            else:  # time_interval_units == 'frames'
                warning = 'Time interval must be a float'
                raise Exception(warning)
        except AssertionError:
            if time_interval_units == 'seconds':
                warning = 'Time interval must be greater than zero'
                raise Exception(warning)
            else:  # time_interval_units = 'frames'
                warning = 'Time interval must be greater than zero'
                raise Exception(warning)

    # Check if the robot-postproc compatibility warning was triggered
    processor = postproc_setup.POST_PROCESSORS[processor_type]()
    warning = _check_robot_postproc_compatibility(robot, processor)
    if warning != '':
        if not ignore_warnings:
            raise Exception(warning)
        else:
            warning += '\n'
            pm.scrollField(OUTPUT_WINDOW_NAME, insertText=warning, edit=True)

    # Assign values to output dict
    postproc_settings = {
        'Using Time Interval': using_time_interval,
        'Using Keyframes Only': using_keyframes_only,
        'Time Interval Value': time_interval_value,
        'Time Interval Units': time_interval_units,
        'Time Interval in Seconds': time_interval_in_seconds,
        'Ignore Warnings': ignore_warnings,
        'Processor Type': processor_type,
        'Output Directory': output_directory,
        'Output Filename': output_filename,
        'Template Filename': template_filename,
        'Overwrite Option': overwrite_option
    }
    return postproc_settings


def _get_command_dicts(robot, animation_settings, postproc_settings, user_options):
    """
    Get robot commands from animation and options.
    :param robot: Name of the robot
    :param animation_settings: User-defined animation settings.
    :param animation_settings: User-defined program settings.
    :param user_options: User-defined postproc options.
    :return:
    """
    # Determine sample mode
    using_sample_rate = postproc_settings['Using Time Interval']
    using_keyframes_only = postproc_settings['Using Keyframes Only']
    time_interval_in_seconds = postproc_settings['Time Interval in Seconds']

    # Get frames to sample
    frames = []
    if using_sample_rate:
        frames = _get_frames_using_sample_rate(animation_settings, postproc_settings)
    elif using_keyframes_only:
        frames = _get_frames_using_keyframes_only(robot, animation_settings)
    else:  # add other sampling modes here
        pass

    # Get commands from sampled frames
    command_dicts = _sample_frames_get_command_dicts(robot, frames, animation_settings, time_interval_in_seconds,
                                                     user_options)
    
    if using_sample_rate:
        # Check commands for axis flips and reconcile them if necessary
        command_dicts = _check_command_rotations(robot, animation_settings, command_dicts)

    return command_dicts


def _check_command_dicts(command_dicts, robot, animation_settings, postproc_settings, user_options):
    """
    Check command dictionary for warnings.
    :param command_dicts: A list of list of robot axes
    :param robot_name: Name of the robot
    :param animation_settings: User-defined animation settings.
    :param postproc_settings: User-defined program settings.
    :param user_options: User-defined postproc options.
    :return: True if warning, False otherwise
    """
    # Check to see if the user has elected to ignore warnings
    ignore_warnings = postproc_settings['Ignore Warnings']
    warning = ''  # Temporary holder

<<<<<<< HEAD
    # TODO: write vel, acc, jerk algorithm for warnings, min/max, average, ...
    # Check if limits have been exceeded (i.e. velocity, acceleration)
    if user_options.Include_axes and not user_options.Ignore_motion:
        command_dicts = _check_command_rotations(robot, animation_settings, command_dicts)
        # TODO: max_velocities is awkwardly implemented...
        warning, max_velocities = _check_velocity_of_axes(robot, command_dicts, animation_settings['Framerate'])
        if warning != '':
            # Print this one always
            warning += '\n'
            pm.scrollField(OUTPUT_WINDOW_NAME, insertText=warning, edit=True)
            pm.headsUpMessage('WARNINGS: See Mimic output window for details')
            if not ignore_warnings:
                raise Exception(warning)
=======
    # Check if limits have been exceeded (i.e. velocity, acceleration)
    if user_options.Include_axes and not user_options.Ignore_motion:
        # TODO: Add UI options to select which violations, max/min/avg user wants to check

        # Check velocity limits
        velocity_limits = mimic_utils.get_velocity_limits(robot)
        velocity_dicts = analysis_utils._generate_derivative_dicts(command_dicts, 1)
        if velocity_limits['Axis 1']['Min Limit'] is None:
            velocity_warning = 'Unable to check velocity limits. Robot rig does not contain velocity data.\n'
            pm.scrollField(OUTPUT_WINDOW_NAME, insertText=velocity_warning, edit=True)
        velocity_violations, velocity_stats = _check_command_dicts_limits(velocity_dicts, limits=velocity_limits, get_min=True, get_max=True, get_average=True)

        # Check acceleration limits
        acceleration_limits = mimic_utils.get_acceleration_limits(robot)
        acceleration_dicts = analysis_utils._generate_derivative_dicts(velocity_dicts, 2)
        if acceleration_limits['Axis 1']['Min Limit'] is None:
            acceleration_warning = 'Unable to check acceleration limits. Robot rig does not contain acceleration data.\n'
            pm.scrollField(OUTPUT_WINDOW_NAME, insertText=acceleration_warning, edit=True)
        acceleration_violations, acceleration_stats = _check_command_dicts_limits(acceleration_dicts, limits=acceleration_limits, get_min=True, get_max=True, get_average=True)

        # Check jerk limits
        jerk_limits = mimic_utils.get_jerk_limits(robot)
        jerk_dicts = analysis_utils._generate_derivative_dicts(acceleration_dicts, 3)
        if jerk_limits['Axis 1']['Min Limit'] is None:
            jerk_warning = 'Unable to check jerk limits. Robot rig does not contain jerk data.\n'
            pm.scrollField(OUTPUT_WINDOW_NAME, insertText=jerk_warning, edit=True)
        jerk_violations, jerk_stats = _check_command_dicts_limits(jerk_dicts, limits=jerk_limits, get_min=True, get_max=True, get_average=True)

        # Format and print axis statistics
        _print_axis_stats(velocity_stats, "Velocity")
        _print_axis_stats(acceleration_stats, "Acceleration")
        _print_axis_stats(jerk_stats, "Jerk")


>>>>>>> c0162160
    if user_options.Include_external_axes and not user_options.Ignore_motion:
        # TODO: Implement velocity check for external axes
        # warning = _check_velocity_of_external_axes(robot, command_dicts, animation_settings['Framerate'])
        # if warning != '':
        #     # Print this one always
        #     warning += '\n'
        #     pm.scrollField(OUTPUT_WINDOW_NAME, insertText=warning, edit=True)
        #     if not ignore_warnings:
        #         raise Exception(warning)
        pass

    if user_options.Include_pose and not user_options.Ignore_motion:
        # TODO: Implement velocity check for poses
        # warning = _check_velocity_of_pose(robot, command_dicts, animation_settings['Framerate'])
        # if warning != '':
        #     # Print this one always
        #     warning += '\n'
        #     pm.scrollField(OUTPUT_WINDOW_NAME, insertText=warning, edit=True)
        #     if not ignore_warnings:
        #         raise Exception(warning)
        pass

    # If all checks passed then we don't have any warnings...
    # Format and print warnings
    violation_exception = False
    violation_warning = False
    if velocity_violations or acceleration_violations or jerk_violations:
        # Print this one always
        pm.headsUpMessage('WARNINGS: See Mimic output window for details')
        if velocity_violations:
            _print_violations(velocity_violations, velocity_limits, "Velocity")
        if acceleration_violations:
            _print_violations(acceleration_violations, acceleration_limits, "Acceleration")
        if jerk_violations:
            _print_violations(jerk_violations, jerk_limits, "Jerk")
        if not ignore_warnings:
            violation_exception = True
        violation_warning = True
    else:
        no_warning = 'All checks passed!\n'
        pm.scrollField(OUTPUT_WINDOW_NAME, insertText=no_warning, edit=True)
        pm.headsUpMessage('All Checks Passed!')
        violation_warning = False

    return violation_exception, violation_warning 


def _print_violations(violation_dicts, limits, limit_type):
    """
    Format and print limit violations.
    :param violation_dicts: A list of dicts of axis violations
    :param limits: A list of robot robot axes limits
    :param limit_type: Name string of the limit type
    :return:
    """
    warning = ''
    warning_template = '   {0:>{time_padding}}{1:>{frame_padding}}{2:>{limit_padding}}{3:>{val_padding}}\n'
    padding = {'val_padding' : 13, 'limit_padding' : 10, 'time_padding' : 10, 'frame_padding' : 10}
    
    for axis_name in sorted(violation_dicts):
        warning += axis_name + " {} Warnings:\n".format(limit_type)
        axis_num = int(axis_name.split(' ')[-1]) - 1  # This is super hacky... should fix.
        warning += warning_template.format('Time', 'Frame', 'Limit', 'Actual', **padding)
        for violation in violation_dicts[axis_name]:
            if limits[axis_name]['Max Limit']:
                axis_limit = general_utils.num_to_str(limits[axis_name]['Max Limit'], precision=3)
            else:
                return 

            warning += warning_template.format(
                general_utils.num_to_str(violation['Time Index'], precision=3),
                general_utils.num_to_str(violation['Frame'], precision=3),
                axis_limit,
                general_utils.num_to_str(violation[postproc.AXES][axis_num], precision=3),
                **padding)

    pm.scrollField(OUTPUT_WINDOW_NAME, insertText=warning, edit=True)


def _print_axis_stats(axis_stats, limit_type):
    """
    Format and print axis statistics.
    :param axis_stats: A dict of axis statistics
    :param limit_type: Name string of the limit type
    :return:
    """
    # TODO: This function is a mess. Should definitely be cleaned up,
    # but since this is all getting graphed anyway... 
    # TODO: stop hardcoding num_axes
    num_axes = 6
    axis_template = '>>> {0:>{axis_padding}} '
    axis_padding = {'axis_padding' : 2}

    res = [None] * (num_axes + 1)

    # Header        
    res[0] = axis_template.format('A', **axis_padding)
    for axis_index in range(num_axes):
        res[axis_index + 1] = axis_template.format(axis_index + 1, **axis_padding)

    # Min
    min_max_template = '{0:>{time_padding}}{1:>{frame_padding}}{2:>{val_padding}}   |'
    min_max_padding = {'val_padding' : 13, 'time_padding' : 10, 'frame_padding' : 10}
    if axis_stats['min']:
        res[0] += min_max_template.format('Time', 'Frame', 'Min', **min_max_padding)
        for axis_index, command in enumerate(axis_stats['min']):
            res[axis_index+1] += min_max_template.format(
                general_utils.num_to_str(command['Time Index'], precision=3),
                general_utils.num_to_str(command['Frame'], precision=3),
                general_utils.num_to_str(command[postproc.AXES][axis_index], precision=3),
                **min_max_padding)

    # Max
    if axis_stats['max']:
        res[0] += min_max_template.format('Time', 'Frame', 'Max', **min_max_padding)
        for axis_index, command in enumerate(axis_stats['max']):
            res[axis_index+1] += min_max_template.format(
                general_utils.num_to_str(command['Time Index'], precision=3),
                general_utils.num_to_str(command['Frame'], precision=3),
                general_utils.num_to_str(command[postproc.AXES][axis_index], precision=3),
                **min_max_padding)

    # Avg
    avg_template = '{0:>{avg_padding}}'
    avg_padding = {'avg_padding' : 10}
    if axis_stats['avg']:
        res[0] += avg_template.format('Avg', **avg_padding)
        for axis_index, axis_avg in enumerate(axis_stats['avg']):
            res[axis_index+1] += avg_template.format(
                general_utils.num_to_str(axis_avg, precision=3), **avg_padding)

    # Formatting
    stats_str = '{} Stats:\n'.format(limit_type) + '\n'.join(res) + '\n'
    pm.scrollField(OUTPUT_WINDOW_NAME, insertText=stats_str, edit=True)


def _check_command_dicts_limits(command_dicts, limits=None, get_min=False, get_max=False, get_average=False):
    """
    Check a command dicts for limit errors. Return a dict of commands for all violations.
    :param command_dicts: A list of list of robot axes
    :param limits: A list of robot robot axes limits
    :param get_min: Record min axis values 
    :param get_max: Record max axis values
    :param get_avg: Record avg axis values
    :return:
    """
    # Seed initial values
    # TODO: Stop hardcoding num_axes
    num_axes = 6
    violations = {}
    min_vals = [command_dicts[0] for _ in range(num_axes)]
    max_vals = [command_dicts[0] for _ in range(num_axes)]
    running_totals = [0 for _ in range(num_axes)]

    for current_command in command_dicts:
        current_axes = current_command[postproc.AXES]
        for axis_index, current_axis in enumerate(current_axes):
            axis_number = axis_index + 1  # Axis numbers are 1-indexed
            axis_name = 'Axis {}'.format(axis_number)

            # Check limits
            if limits:
                if limits[axis_name]['Max Limit']:
                    if current_axis > limits[axis_name]['Max Limit']:
                        violations.setdefault(axis_name,[]).append(current_command)
                    elif current_axis < limits[axis_name]['Min Limit']:
                        violations.setdefault(axis_name,[]).append(current_command)

            # Min
            if get_min:
                if current_axis < min_vals[axis_index][postproc.AXES][axis_index]:
                    # TODO: this only records the first time a min val has been reached.
                    # It doesn't account for multiple frames with the same min val
                    min_vals[axis_index] = current_command

            # Max
            if get_max:
                if current_axis > max_vals[axis_index][postproc.AXES][axis_index]:
                    # TODO: this only records the first time a max val has been reached.
                    # It doesn't account for multiple frames with the same max val
                    max_vals[axis_index] = current_command

            # Average
            if get_average:
                running_totals[axis_index] += current_axis

    # TODO: This data structure should probably be better defined.
    stats = {'min': None, 'max' : None, 'avg': None}
    if get_min:
        stats['min'] = min_vals
    if get_max:
        stats['max'] = max_vals
    if get_average:
        stats['avg'] = [axis_total / len(command_dicts) for axis_total in running_totals]

    return violations, stats


def _check_robot_postproc_compatibility(robot, processor):
    """
    Verify the compatibility of the selected robot and the processor.
    :return:
    """
    warning = ''
    robot_type = mimic_utils.get_robot_type(robot)
    processor_type = processor.type_robot

    if robot_type != processor_type:
        warning = 'WARNING!\n' \
                  'The type of robot ({}) \n' \
                  'and type of processor ({}) \n' \
                  'selected are incompatible!\n' \
            .format(robot_type, processor_type)
    return warning


def _check_command_rotations(robot, animation_settings, command_dicts):
    """
    Check commands that used a sample rate.
    :param robot:
    :param animation_settings:
    :param command_dicts:
    :return:
    """
    # TODO: Do this check using userOptions instead...
    # Get axes, if they exist
    command_axes = []
    for command_dict in command_dicts:
        axes = command_dict[postproc.AXES] if postproc.AXES in command_dict else None
        command_axes.append(list(axes))

    # Make sure the user has selected use of axes
    if not all(x is None for x in command_axes):
        start_frame = animation_settings['Start Frame']
        # Get indices for command and axis
        for command_index in range(len(command_dicts)):
            for axis_index in range(6):
                # Get the initial value
                value = command_axes[command_index][axis_index]
                # Operate on the value depending on conditional
                if axis_index == 3 or axis_index == 5:  # zero-indexed
                    rotation_axis = 'Z'
                    if command_index == 0:  # Get initial value
                        axis_number = axis_index + 1
                        value = mimic_utils.get_reconciled_rotation_value(
                            robot,
                            axis_number,
                            rotation_axis,
                            start_frame)[0]
                    else:  # Perform the check
                        previous_value = command_axes[command_index - 1][axis_index]
                        value = mimic_utils.accumulate_rotation(
                            value,
                            previous_value)
                    # Replace original value with new value
                    command_axes[command_index][axis_index] = value
                else:  # Not a problem axis
                    pass
            # Replace the original commands with the new commands
            reconciled_axes = postproc.Axes(*command_axes[command_index])
            command_dicts[command_index][postproc.AXES] = reconciled_axes
    return command_dicts


def _get_frames_using_sample_rate(animation_settings, postproc_settings):
    """
    Get frames from animation using a sample rate.
    :param animation_settings:
    :return:
    """
    # Get relevant animation parameters.
    start_frame = animation_settings['Start Frame']
    end_frame = animation_settings['End Frame']
    framerate = animation_settings['Framerate']
    animation_time_sec = animation_settings['Animation Time (sec)']
    time_interval_units = postproc_settings['Time Interval Units']
    time_interval_value = postproc_settings['Time Interval Value']

    animation_time_frames = end_frame - start_frame
    # Convert time interval from frames to seconds if necessary
    if time_interval_units == 'seconds':
        step_sec = float(time_interval_value)
        # Find the closest multiple of the number of steps in our animation
        num_steps = int(math.ceil(float(animation_time_sec) / step_sec) + 1)

        # Create array of time-steps in milliseconds.
        time_array_sec = [round(i * step_sec, 5) for i in range(0, num_steps)]
        # Create list of frames (time-steps).
        frames = [round(start_frame + (framerate * t_sec), 3) for t_sec in time_array_sec]
    else:  # time_interval_units == 'frames'
        step_frame = float(time_interval_value)
        num_steps = int(math.ceil(float(animation_time_frames) / step_frame) + 1)
        frames = [start_frame + round(i * step_frame, 3) for i in range(0, num_steps)]

    return frames
 

    return frames
 

def _get_frames_using_keyframes_only(robot, animation_settings):
    """
    Get frames from animation using a robot's keyframes only.
    :param robot:
    :param animation_settings:
    :return:
    """
    # Get relevant animation parameters.
    start_frame = animation_settings['Start Frame']
    end_frame = animation_settings['End Frame']
    # Get list of keyframes on robots IK attribute for the given range
    target_ctrl_path = get_target_ctrl_path(robot)
    ik_keyframes = pm.keyframe(
        target_ctrl_path,
        attribute='ik',
        query=True,
        time='{}:{}'.format(start_frame, end_frame))
    # Verify that there is also a keyframe set on the FK controls' rotate
    # attributes. If there's not, we remove it from the list
    # Note: we only need to check on controller as they are all keyframed
    # together
    fk_test_handle_path = mimic_utils.format_path('{0}|{1}robot_GRP|{1}FK_CTRLS|{}a1FK_CTRL.rotateY', robot)
    frames = [frame for frame in ik_keyframes if pm.keyframe(
        fk_test_handle_path,
        query=True,
        time=frame)]
    return frames


def _sample_frames_get_command_dicts(robot_name, frames, animation_settings, time_interval_in_seconds, user_options):
    """
    Sample robot commands using a list of frames and user options.
    :param robot_name:
    :param frames:
    :param animation_settings:
    :param user_options:
    :return:
    """
    # Initialize output array.
    command_dicts = []
    time_index_count = 0
    start_frame = animation_settings['Start Frame']
    end_frame = animation_settings['End Frame']

    for frame in frames:
        # Set the background to the current frame
        # TODO: Implement this! This rocks:
        # pm.currentTime(frame)
        # Create a dict of datatypes per frame
        command_dict = {}
        # Add this frame number/step/index to the dictionary
        command_dict['Frame'] = frame
        command_dict['Framerate'] = animation_settings['Framerate']
        command_dict['Time Index'] = time_index_count * time_interval_in_seconds
        time_index_count += 1

        # Get motion parameters
        if not user_options.Ignore_motion:
            if user_options.Include_axes:
                axes = _sample_frame_get_axes(robot_name, frame)
                command_dict[postproc.AXES] = postproc.Axes(*axes)
            if user_options.Include_pose:
                pose = _sample_frame_get_pose(robot_name, frame)
                command_dict[postproc.POSE] = postproc.Pose(*pose)
            if user_options.Include_external_axes:
                external_axes = _sample_frame_get_external_axes(robot_name, frame)
                command_dict[postproc.EXTERNAL_AXES] = postproc.ExternalAxes(*external_axes)
            if user_options.Include_configuration:
                configuration = _sample_frame_get_configuration(robot_name, frame)
                command_dict[postproc.CONFIGURATION] = postproc.Configuration(*configuration)
        # Get IO parameters
        if not user_options.Ignore_IOs:
            if user_options.Include_digital_outputs:
                # TODO: Implement digital outputs
                # digital_output = None
                # command_dict[postproc.DIGITAL_OUTPUT] = postproc.DigitalOutput(*digital_output)
                pass
            if user_options.Include_digital_inputs:
                # TODO: Implement digital inputs
                # digital_input = None
                # command_dict[postproc.DIGITAL_INPUT'] = postproc.DigitalOutput(*digital_input)
                pass
            if user_options.Include_analog_outputs:
                # TODO: Implement analog outputs
                # analog_output = None
                # command_dict[postproc.ANALOG_OUTPUT] = postproc.DigitalOutput(*analog_output)
                pass
            if user_options.Include_analog_inputs:
                # TODO: Implement analog inputs
                # analog_input = None
                # command_dict[postproc.ANALOG_INPUT] = postproc.DigitalOutput(*analog_input)
                pass
        command_dicts.append(command_dict)
        pm.refresh()
        _update_export_progress_bar(start_frame, end_frame, frame)
    # Reset current frame (just in case)
    pm.currentTime(frames[0])
    return command_dicts


def _sample_frame_get_axes(robot_name, frame):
    """
    Get robot Axes from an animation frame.
    :param robot_name: Name of the robot
    :param frame: Frame to sample
    :return:
    """

    axes = []
<<<<<<< HEAD
    target_ctrl_path = mimic_utils.get_target_ctrl_path(robot_name)
    for i in range(6):
        axis_number = i + 1  # Axis numbers are 1-indexed
        axis_path = target_ctrl_path + '.axis{}'.format(axis_number)
        axis = pm.getAttr(axis_path, time=frame)
=======
    pm.currentTime(frame)
    for i in range(6):
        axis_name = '{}|robot_GRP|target_CTRL.axis{}'.format(robot_name, i + 1)
        axis = pm.getAttr(axis_name)
>>>>>>> c0162160
        axes.append(axis)
    return axes


def _sample_frame_get_pose(robot_name, frame):
    """
    Get robot Pose from an animation frame.
    :param robot_name: Name of the robot
    :param frame: Frame to sample
    :return:
    """
    # Set the time
    # TODO: Implement this in parent function
    pm.currentTime(frame)

    # tool_name = get_tool_name(robot_name)
    tool_name = mimic_utils.get_tool_ctrl_path(robot_name)
    try:  # Try to grab the named tool
        tool_object = pm.ls(tool_name)[0]  # Try to get tool, may raise an exception
    except IndexError:  # No tool attached, use flange
        tool_name = mimic_utils.get_tcp_hdl_path(robot_name)

    # Local Base Frame controller (circle control at base of the robot).
    base_name = pm.ls(mimic_utils.get_local_ctrl_path(robot_name))[0]

    # Get name of the tcp and base
    world_matrix = '.worldMatrix'
    tcp_name_world_matrix = tool_name + world_matrix
    base_name_world_matrix = base_name + world_matrix

    # TRANSLATIONS

    # Get translation with respect to Maya's world frame
    tcp_translation = pm.xform(tool_name, query=True, rp=True, ws=True)
    base_translation = pm.xform(base_name, query=True, rp=True, ws=True)

    # ROTATIONS

    # Get TCP rotation with respect to Maya's world frame
    _tcp_matrix = pm.getAttr(tcp_name_world_matrix, time=frame)
    tcp_rotation = general_utils.matrix_get_rotations(_tcp_matrix)

    # Get Base rotation with respect to Maya's world frame
    _base_matrix = pm.getAttr(base_name_world_matrix, time=frame)
    base_rotation = general_utils.matrix_get_rotations(_base_matrix)

    # TRANSFORMATIONS

    # Compose 4x4 matrices using the rotation and translation from the above
    tcp_matrix_4x4 = general_utils.matrix_compose_4x4(tcp_rotation, tcp_translation)
    base_matrix_4x4 = general_utils.matrix_compose_4x4(base_rotation, base_translation)

    # Invert the base matrix
    base_matrix_4x4 = general_utils.matrix_get_inverse(base_matrix_4x4)

    # Get pose itself
    initial_pose_matrix = general_utils.matrix_multiply(base_matrix_4x4, tcp_matrix_4x4)

    # CONVERSIONS

    # Decompose the initial pose matrix
    initial_translation = general_utils.matrix_get_translation(initial_pose_matrix)
    initial_rotations = general_utils.matrix_get_rotations(initial_pose_matrix)

    # Rearrange from Maya CS (mcs) to Robot CS (rcs)
    indices = [2, 0, 1]
    new_translation = [initial_translation[i] * 10 for i in indices]  # cm to mm
    new_rotation = [[initial_rotations[i][j] for j in indices] for i in indices]

    # Define rotation matrix and convert the rotations based robot type
    # Based on the orientation of the coordinate frame of the mounting flange
    # TODO: Integrate this with rigs, unclear and shouldn't be hardcoded
    robot_type = mimic_utils.get_robot_type(robot_name)
    if robot_type == 'ABB':
        conversion_rotation = [
            [0, 0, -1],
            [0, 1, 0],
            [1, 0, 0]
        ]
    # elif robot_type == 'KUKA':
    #     conversion_rotation = [
    #         [0, -1, 0],
    #         [0, 0, 1],
    #         [-1, 0, 0]
    #     ]
    else:
        raise Exception('Robot type not supported for Pose movement')

    # Perform the conversion operation itself
    converted_rotation = general_utils.matrix_multiply(conversion_rotation, new_rotation)

    # Compose pose
    pose_matrix = general_utils.matrix_compose_4x4(converted_rotation, new_translation)

    # Decompose pose as expected for output
    pose = general_utils.matrix_decompose_4x4_completely(pose_matrix)
    return pose


def _sample_frame_get_external_axes(robot_name, frame):
    """
    Get robot External Axes from an animation frame.
    :param robot_name: Name of the robot
    :param frame: Frame to sample
    :return:
    """
    # Set up keys
    key_ignore = 'Ignore'
    key_axis_number = 'Axis Number'
    key_position = 'Position'
    # Create an list of Nones for initial external axes
    external_axes = [None for _ in range(6)]
    # Get all external axes for this robot
    external_axis_names = mimic_external_axes.get_external_axis_names(robot_name)
    # Get info dict for each of those external axes
    for external_axis_name in external_axis_names:
        info = mimic_external_axes.get_external_axis_info_simple(robot_name, external_axis_name, frame)
        # Get values from info dict
        ignore = info[key_ignore]
        if not ignore:
            # Put it in the right place
            axis_number = info[key_axis_number]
            axis_index = axis_number - 1
            position = info[key_position]
            external_axes[axis_index] = position
    # Return an ordered list of Nones and/or positions
    return external_axes


def _sample_frame_get_configuration(robot_name, frame):
    """
    Get robot Configuration from an animation frame.
    :param robot_name:
    :param frame:
    :return:
    """
    configuration = mimic_utils.get_robot_configuration(robot_name, frame)
    return configuration


def _initialize_export_progress_bar(is_on=True):
    """
    """
    pm.progressBar('pb_exportProgress', edit=True, progress=0)
    pm.progressBar('pb_exportProgress', edit=True, visible=is_on)


def _update_export_progress_bar(start_frame, end_frame, frame_index):
    """
    """
    frame_range = end_frame - start_frame

    if (frame_range == 0):
        step = 0
    else:
        export_bar_range = 100
        step = ((frame_index - start_frame) * export_bar_range) / frame_range
        pm.progressBar('pb_exportProgress', edit=True, progress=int(step))
<|MERGE_RESOLUTION|>--- conflicted
+++ resolved
@@ -69,10 +69,6 @@
     program_settings = _get_settings()
 
     command_dicts = _get_command_dicts(*program_settings)
-<<<<<<< HEAD
-
-    _check_command_dicts(command_dicts, *program_settings)
-=======
     limit_data = mimic_utils.get_all_limits(robot_name)
 
     violation_exception, violation_warning = _check_command_dicts(command_dicts, *program_settings)
@@ -92,7 +88,6 @@
 
     if violation_exception:
         raise Exception("Limit violations found. See Mimic output window for details.")
->>>>>>> c0162160
 
 
 def save_program(*args):
@@ -254,22 +249,7 @@
 
     # Define the animation time in seconds.
     animation_time_sec = ((end_frame) - start_frame) / framerate
-<<<<<<< HEAD
-    if end_frame <= start_frame:
-        warning = 'End Frame must be larger than Start Frame'
-        raise Exception(warning)
-    else:
-        # If no keyframes are set, exit the function.
-        closest_ik_key = mimic_utils.get_closest_ik_keyframe(robot, start_frame)[0]
-        if not type(closest_ik_key) == float:
-            warning = 'You must set an IK or FK keyframe to ensure ' \
-                      'proper evaluation when saving a program; ' \
-                      'no program written'
-            raise Exception(warning)
-
-=======
- 
->>>>>>> c0162160
+
     # Raise warning if end frame and start frame incompatible
     if end_frame <= start_frame:
         warning = 'End Frame must be larger than Start Frame'
@@ -416,21 +396,6 @@
     ignore_warnings = postproc_settings['Ignore Warnings']
     warning = ''  # Temporary holder
 
-<<<<<<< HEAD
-    # TODO: write vel, acc, jerk algorithm for warnings, min/max, average, ...
-    # Check if limits have been exceeded (i.e. velocity, acceleration)
-    if user_options.Include_axes and not user_options.Ignore_motion:
-        command_dicts = _check_command_rotations(robot, animation_settings, command_dicts)
-        # TODO: max_velocities is awkwardly implemented...
-        warning, max_velocities = _check_velocity_of_axes(robot, command_dicts, animation_settings['Framerate'])
-        if warning != '':
-            # Print this one always
-            warning += '\n'
-            pm.scrollField(OUTPUT_WINDOW_NAME, insertText=warning, edit=True)
-            pm.headsUpMessage('WARNINGS: See Mimic output window for details')
-            if not ignore_warnings:
-                raise Exception(warning)
-=======
     # Check if limits have been exceeded (i.e. velocity, acceleration)
     if user_options.Include_axes and not user_options.Ignore_motion:
         # TODO: Add UI options to select which violations, max/min/avg user wants to check
@@ -465,7 +430,6 @@
         _print_axis_stats(jerk_stats, "Jerk")
 
 
->>>>>>> c0162160
     if user_options.Include_external_axes and not user_options.Ignore_motion:
         # TODO: Implement velocity check for external axes
         # warning = _check_velocity_of_external_axes(robot, command_dicts, animation_settings['Framerate'])
@@ -875,19 +839,16 @@
     """
 
     axes = []
-<<<<<<< HEAD
+    pm.currentTime(frame)
+
     target_ctrl_path = mimic_utils.get_target_ctrl_path(robot_name)
     for i in range(6):
         axis_number = i + 1  # Axis numbers are 1-indexed
         axis_path = target_ctrl_path + '.axis{}'.format(axis_number)
-        axis = pm.getAttr(axis_path, time=frame)
-=======
-    pm.currentTime(frame)
-    for i in range(6):
-        axis_name = '{}|robot_GRP|target_CTRL.axis{}'.format(robot_name, i + 1)
-        axis = pm.getAttr(axis_name)
->>>>>>> c0162160
+        axis = pm.getAttr(axis_path)
+
         axes.append(axis)
+        
     return axes
 
 
