#!usr/bin/env python
# -*- coding: utf-8 -*-

"""
Functions that actually make Mimic run.
"""

try:
    import pymel.core as pm
    import maya.mel as mel

    MAYA_IS_RUNNING = True
except ImportError:  # Maya is not running
    pm = None
    mel = None
    MAYA_IS_RUNNING = False

import math
import re

import general_utils
import mimic_config
from robotmath import inverse_kinematics

reload(mimic_config)
reload(general_utils)
reload(inverse_kinematics)

OUTPUT_WINDOW_NAME = 'programOutputScrollField'

# The following are unformatted strings that represent common transform names
# Used by Mimic. When formatted (e.g. using format_path()) they account for 
# any transform namespaces, allowing referencing of Mimic robot rigs
#
# e.g. '{0}|{1}robot_GRP|{1}target_CTRL' becomes 
# 'namespace:KUKA_KR_60_3_0|namespace:robot_GRP|namespace:targel_CTRL'
#
# If there is no namespace, '{0}|{1}robot_GRP|{1}target_CTRL' becomes 
# 'KUKA_KR_60_3_0|robot_GRP|targel_CTRL'

__TARGET_CTRL_PATH = '{0}|{1}robot_GRP|{1}target_CTRL'
__TOOL_CTRL_PATH = '{0}|{1}robot_GRP|{1}tool_CTRL'
__LOCAL_CTRL_PATH = '{0}|{1}robot_GRP|{1}local_CTRL'
__ROBOT_GRP_PATH = '{0}|{1}robot_GRP'
__WORLD_CTRL_PATH = '{0}|{1}world_CTRL'

__A1_PATH = '{0}|{1}robot_GRP|{1}robot_GEOM|{1}Base|{1}axis1'
__A2_PATH = __A1_PATH + '|{1}axis2'
__A3_PATH = __A2_PATH + '|{1}axis3'
__A4_PATH = __A3_PATH + '|{1}axis4'
__A5_PATH = __A4_PATH + '|{1}axis5'
__A6_PATH = __A5_PATH + '|{1}axis6'

__FK_CTRLS_PATH = '{0}|{1}robot_GRP|{1}FK_CTRLS'
__A1_FK_CTRL_PATH = __FK_CTRLS_PATH + '|{1}a1FK_CTRL'
__A2_FK_CTRL_PATH = __FK_CTRLS_PATH + '|{1}a2FK_CTRL'
__A3_FK_CTRL_PATH = __FK_CTRLS_PATH + '|{1}a3FK_CTRL'
__A4_FK_CTRL_PATH = __FK_CTRLS_PATH + '|{1}a4FK_CTRL'
__A5_FK_CTRL_PATH = __FK_CTRLS_PATH + '|{1}a5FK_CTRL'
__A6_FK_CTRL_PATH = __FK_CTRLS_PATH + '|{1}a6FK_CTRL'


__TCP_HDL_PATH = __A6_PATH + '|{1}tcp_GRP|{1}tcp_HDL'
__TOOL_MDL_PATH = __TCP_HDL_PATH + '|{1}tool_MDL'
__TOOL_CTRL_FK_PATH = __TCP_HDL_PATH + '|{1}tool_CTRL_FK'
__TARGET_HDL_PATH = '{0}|{1}robot_GRP|{1}target_HDL'


def get_robot_roots(all_robots=False, sel=[]):
    """
    Gets the root node name of the robot(s) in the scene (e.g. 'KUKA_KR60_0')
    - If all_robots = True, get_robot_roots returns the robot name(s) for all
      robots in the scene, regardless of selection
    - If all_robots = False, get_robot_roots returns the robot name(s) for
      selected objects, if the object is a child of the robot
      (e.g. 'target_CTRL')
    :param all_robots: boolean; flag to specify which robot names to return:
                       all robots or just the selected ones
    :param sel: list; list of all of the object selected in the Maya viewport
    :return robot_roots: list
    """

    robot_root_names = []

    # If no robots exist, return empty array.
    if not pm.objExists('*|robot_GRP|target_CTRL') and not pm.objExists('*:*|*:robot_GRP|*:target_CTRL'):
        return robot_root_names

    if all_robots:
        # All valid robot rigs will have this hierarchy
        sel = []
        
        # Find robots with and without namespaces
        robots_without_namespace = pm.ls('*|robot_GRP|target_CTRL')
        robots_with_namespace = pm.ls('*:*|*:robot_GRP|*:target_CTRL')
        
        # Add each robot to the selection list
        for robot in robots_without_namespace:
            sel.append(robot)
        for robot in robots_with_namespace:
            sel.append(robot)        

    else:
        # If no selection is passed, manually check for selections in Maya's
        # viewport.
        if not sel:
            sel = pm.ls(selection=True, type='transform')
            # If there is nothing selected in Maya's viewport,
            # return an empty
        if not sel:
            return robot_root_names

    for selection in sel:
        # For current selected object, traverse up its hierarchy to find the
        # root robot transform node, if one exists.
        loop = True
        while loop:
            # Check if the selection has a namespace
            selection_namespace = selection.namespace()
            # Check if the selected object is the root robot transform.
            # e.g. 'KUKA_KR60_0'
            # If so, append it to the list of robots.
            if pm.objExists(format_path(__TARGET_CTRL_PATH, selection)):
                robot_root_names.append(selection)
                loop = False  # Continue to next selected object
            else:
                try:

                    # Climb up the heirarchy one level to the selections
                    # parent.
                    selection = pm.listRelatives(selection, allParents=True,
                                                 type='transform')[0]
                except:
                    # If selection has no parents, and is not a child of a
                    # robot, omit it from the return array and skip to the next
                    # selected object.
                    loop = False

    robot_root_names = list(set(robot_root_names))  # Eliminate duplicates
    
    return robot_root_names


def check_robot_selection(number_of_robots=None):
    """
    Confirm that robots have been selected; if a number of robots is provided,
    confirm that the number of robots selected matches it.
    :param number_of_robots:
    :return:
    """
    # Check if any robots are selected
    robots = get_robot_roots()
    if not robots:
        return False
    # Check against number of robots
    if number_of_robots:
        if len(robots) > number_of_robots:
            return False
    return True


def get_selected_robot_name():
    """
    Get robot
    :return:
    """
    robots = get_robot_roots(all_robots=False)
    if len(robots) == 0:
        warning = 'No robots selected!'
        raise Exception(warning)
    elif len(robots) > 1:
        warning = 'Too many robots selected!'
        raise Exception(warning)
    robot = robots[0]
    return robot


def format_path(path_string, selection):
    """
    Handles formatting of namespaces that the input selection is associated
    with.

    Takes a raw sting input (e.g. '{0}|{1}robot_GRP') and places the input
    selection string in {0}, and the selections namespace in {1}
    :param path_string: string to be formatted
    :param selection: selected robot transform
    :return:
    """

    return path_string.format(selection, selection.namespace())


def get_robot_configuration(robot_name, frame):
    """
    Get the configuration of this robot.
    :param robot_name: string, name of robot
    :param frame: int, frame parameter
    :return:
    """
    target_ctrl_path = get_target_ctrl_path(robot_name)
    attr = 'ikSolution'
    configurations = []
    for i in range(3):
        index = i + 1
        configuration_path = '{}.{}{}'.format(target_ctrl_path, attr, index)
        configuration = get_attribute_value(configuration_path, frame)
        configurations.append(configuration)
    return configurations


def get_robot_type(robot_name):
    """
    Get Type of robot
    :param robot_name: string, name of robot
    :return:
    """
    attr = 'robotType'
    path = '{}.{}'.format(get_target_ctrl_path(robot_name), attr)
    return get_attribute_value(path)


def get_robot_subtype(robot_name):
    """
    Get subType of robot
    :param robot_name: string, name of robot
    :return:
    """
    attr = 'robotSubtype'
    path = '{}.{}'.format(get_target_ctrl_path(robot_name), attr)
    return get_attribute_value(path)


def get_target_ctrl_path(robot_name):
    """
    Get the long name of input robot's target_CTRL transform.
    :param robot_name: string, name of robot
    :return:
    """
    return format_path(__TARGET_CTRL_PATH, robot_name)


def get_tool_ctrl_path(robot_name):
    """
    Get the long name of input robot's tool_CTRL transform.
    :param robot_name: string, name of robot
    :return:
    """
    return format_path(__TOOL_CTRL_PATH, robot_name)


def get_tool_ctrl_fk_path(robot_name):
    """
    Get the long name of input robot's tool_CTRL_FK transform.
    :param robot_name: string, name of robot
    :return:
    """
    return format_path(__TOOL_CTRL_FK_PATH, robot_name)


def get_tcp_hdl_path(robot_name):
    """
    Get the long name of input robot's tcp_HDL transform.
    :param robot_name: string, name of robot
    :return:
    """
    return format_path(__TCP_HDL_PATH, robot_name)


def get_local_ctrl_path(robot_name):
    """
    Get the long name of input robot's target_CTRL transform.
    :param robot_name: string, name of robot
    :return:
    """
    return format_path(__LOCAL_CTRL_PATH, robot_name)


def get_attribute_value(attribute_path, frame=None):
    """
    Get an attribute's value using its path and, optionally, a frame to sample.
    :param attribute_path: string, attribute path using robot and attribute names
    :param frame: optional frame parameter
    :return:
    """
    if frame is None:
        return pm.getAttr(attribute_path)
    else:
        return pm.getAttr(attribute_path, time=frame)


def get_tool_path(robot_name):
    """
    Get path to robot tool
    :param robot_name: string, name of robot
    :return:
    """
    tool_name = get_tool_ctrl_path(robot_name)
    try:  # Try to grab the named tool
        tool_object = pm.ls(tool_name)[0]  # Try to get tool, may raise an exception
    except IndexError:  # No tool attached, use flange
        tool_name = format_path(__TCP_HDL_PATH, robot_name)
    return tool_name


def clear_limits_ui(*args):
    """
    Clears the axis limit fields in the Mimic UI.
    :param args: Required for Maya to pass command from the UI
    :return:
    """
    for i in range(6):
        pm.textField('t_A{}Min'.format(i + 1), edit=True, text='')
        pm.textField('t_A{}Max'.format(i + 1), edit=True, text='')
        pm.textField('t_E{}Min'.format(i + 1), edit=True, text='')
        pm.textField('t_E{}Max'.format(i + 1), edit=True, text='')


def clear_fk_pose_ui(*args):
    """
    Clears the FK pose fields in the Mimic UI.
    :param args: Required for Maya to pass command from the UI
    :return:
    """
    for i in range(6):
        pm.textField('t_a{}'.format(i + 1), edit=True, text='')


def set_program_dir(*args):
    """
    Creates a file dialog box that allows the user to select a directory to
    save program files.
    :param args: Required for Maya to pass command from the UI.
    :return:
    """

    # Propt user with file dialog box.
    # If they don't provide any input, exit the function.
    directory = pm.fileDialog2(fileMode=2, dialogStyle=2)
    if not directory:
        return

    # Assign user input to the Program Directory Text field in the Mimic UI.
    pm.textField('t_programDirectoryText', edit=True, text=directory[0])


def get_closest_ik_keyframe(robot, current_frame):
    """
    Finds the keyframe on the input Robot's IK attribute that is closest
    to the frame that is being evaluated. We only consider there to ba an
    a true IK keyframe if there is a keyframe set for ~both~ the tool_CTRLS
    ik attribute, as well as the FK_CTRLS rotate attributes
    :param robot: name string of the selected robot
    :param current_frame: int; frame that is currently being evaluated
    :return closest_ik_key: int;
    :return count_direction: int;
    """
    # Get a list of all keyframes on robots IK attribute.
    ik_keys = pm.keyframe(get_target_ctrl_path(robot),
                          attribute='ik',
                          query=True,
                          time='-10:')

    # Verify that there is also a keyframe set on the FK controls' rotate
    # attributes. If there's not, we remove it from the list
    # Note: we only need to check one controller as they are all keyframed
    # together
    ik_keys_filtered = [key for key in ik_keys if pm.keyframe(format_path(__A1_FK_CTRL_PATH, robot) + '.rotateY', query=True, time=key)]

    # If there are no IK attribute keyframes on the current robot,
    # return an empty array.
    if not ik_keys_filtered:
        return None, None

    # Find the IK attribute keyframe that's closest to current time,
    # above or below the current frame.
    closest_ik_key = min(ik_keys_filtered, key=lambda x: abs(x - current_frame))

    # Figure out which side of the current keyframe the closest frame is to
    # use as a for loop range step size. Represented by +1 or -1
    # i.e. range(*, *, count_direction)
    sign = lambda x: (1, -1)[x < 0]
    count_direction = sign(current_frame - closest_ik_key)

    return closest_ik_key, count_direction


def accumulate_rotation(a_in, a_0):
    """
    Compares current Axis value with its previous value to determine if there
    has been a 360 degree flip in the Axis' evaluation.
    e.g.:If a_0 = 94 and a_in = -265 instead of -266, this function would
    output a_out = 95
    :param a_in: float; current evaluation of axis rotation
    :param a_0: float; previous evaluation of axis rotation
    :return a_out: float
    """
    # If the input value and previous value differ by a large amount, we assume
    # the evaluation has been flipped, so we manually flip it back. Otherwise,
    # we output the input value unchanged
    if abs(a_in - a_0) > 300:
        a_out = a_in - (abs(a_in) / a_in) * 360
    else:
        a_out = a_in

    return a_out


def get_reconciled_rotation_value(robot, axis, rotation_axis, current_frame):
    """
    Determines the proper rotation value of an axis at the desired frame by
    comparing the evaluation to the closest keyframed value.
    :param robot: name string of the selected robot
    :param axis: int; number of the axis being evaluated
    :param rotation_axis: string; axis that specified axis rotates about
    :param current_frame: int; frame that is currently being evaluated
    :return keyed_val: float; correct value of the axis in question
    :return flip: bool; boolean signaling whether or not the axis evaluation
     needs to be flipped
    """
    # Initialize variables
    keyed_val = None
    flip = False
    target_ctrl_path = get_target_ctrl_path(robot)
    # Find the closest keyframe on the robot's IK attribute
    closest_ik_key, count_direction = get_closest_ik_keyframe(robot,
                                                              current_frame)
    # If there are no IK attribute keyframes on the current robot,
    # exit the function.
    if not type(closest_ik_key) == float:
        return keyed_val, flip

    attr_path = '{0}|{1}robot_GRP|{1}FK_CTRLS|{1}a{2}FK_CTRL.rotate{3}' \
                .format(robot, robot.namespace(), axis, rotation_axis)

    # If the current frame has an ik attribute keyframe,
    # assign that value as the keyed value.
    if closest_ik_key == current_frame:
        # Axis rotation value as given by the Dependency Graph
<<<<<<< HEAD
        dg_val = pm.getAttr(target_ctrl_path + '.axis{}'.format(axis),
                            time=current_frame)
=======
        dg_val = pm.getAttr('{}|robot_GRP|target_CTRL.axis{}' \
                            .format(robot, axis))
>>>>>>> c0162160
        # Axis rotation as approximated by an IK keyframe

        keyed_val = pm.getAttr(attr_path, time=current_frame)
        keyed_val = accumulate_rotation(dg_val, keyed_val)

        if abs(dg_val - keyed_val) > 300:
            flip = True

    # If the current frame doesn't have an IK attribute keyframe,
    # find the closest one and traverse the timeline to determine the correct
    # evaluation.
    else:
        # Initialize axis value as keyframed value.
        keyed_val = pm.getAttr(attr_path, time=closest_ik_key)

        # Traverse the timeline from the closest IK attribute keyframe to the
        # current frame. Determine desired rotation angle at each frame
        for frame in range(int(closest_ik_key),
                           int(current_frame + count_direction),
                           count_direction):
            #pm.refresh()
            # Find the axis value at the current frame as given by the
            # Dependency Graph.
            dg_val = pm.getAttr(target_ctrl_path + '.axis{}'.format(axis),
                                time=frame)

            # Compare Dependency Graph evaluation with keyframed value
            keyed_val = accumulate_rotation(dg_val, keyed_val)

        if abs(dg_val - keyed_val) > 300:
            flip = True

    return keyed_val, flip


def reconcile_rotation():
    """
    The robot's inverse kinematic solver can only solve rotation values theta,
    such that 180 deg > theta > -180 deg, even though some axes are capable
    of rotating beyond that. We account for this by manually accumulating the
    rotation beyond +/- 180 deg, which can cause Maya's dependency graph to
    evaluate improperly in some cases. To account for these scenarios, we can
    keyframe rotation values.

    This function determines the proper rotation value of an axis at the
    desired frame by comparing the evaluation to the closest keyframed value
    and flips the axis value manually if necessary.
    :return:
    """
    robots = get_robot_roots(1)  # Get the names of all robots in the scene
    if not robots:
        print 'No Robots in Scene'
        return

    # If the Mimic UI is not open, use the default setting
    if not pm.window("mimic_win", exists=True):
        execute_reconcile_rotation = mimic_config.EXECUTE_RECONCILE_ROTATION_DEFAULT
    else:
        execute_reconcile_rotation = pm.checkBox('cb_executeReconcileRotation',
                                                 query=True,
                                                 value=True)

    # If execute Reconcile Rotation is set to False, end the function
    if not execute_reconcile_rotation:
        return

    # Define which axes this function will operate on, along with their
    # corresponding axis of rotation. These are typically axes that have
    # rotation limits > 180 and/or < -180. Currently only axes 4 and 6 are
    # supported by attributes on target_CTRL (e.g. invertAxis4).
    axes = [4, 6]
    rotation_axes = ['Z', 'Z']

    current_frame = pm.currentTime()

    for robot in robots:
        in_ik_mode = pm.getAttr(get_target_ctrl_path(robot) + '.ik')

        # If the scene is in FK mode, do nothing.
        if not in_ik_mode:
            continue

        # For each axis, determine if the value needs to be manually flipped
        # +/- 360 degrees. If so, flip the axis value
        for i, axis in enumerate(axes):
            keyed_val, flip = get_reconciled_rotation_value(robot,
                                                            axis,
                                                            rotation_axes[i],
                                                            current_frame)
            if flip:
                # Manually flip value of the axis by 360 degrees.
                invert_axis(axis, [robot])
                print '{}: Axis {} rotation reconciled'.format(robot, axis)
            else:
                continue


def mimic_script_jobs():
    """
    Adds a Maya script job to the scene that executes reconcile_rotation() when
    the time is changed in the animation timeline.
    :return:
    """
    pm.cycleCheck(evaluation=0)

    pm.scriptJob(event=['timeChanged', reconcile_rotation], killWithScene=True)
    print "Robot scriptJobs Initialized"
    print 'Reconcile Rotation script job running'
    print 'cycleCheck OFF'


def add_mimic_script_node(*args):
    """
    Adds a script node to the scene that executes when the scene is open and
    adds a reconcile_rotation script job to the scene
    :param args: Required for Maya to pass command from the UI.
    :return:
    """
    if pm.objExists('mimicScriptNode'):
        print('Script Node Already Exists')
        return

    # Define the command to be executed when the scriptNode is triggered
    script_str = 'import pymel.core as pm; ' \
                 'import mimic_utils; ' \
                 'mimic_utils.mimic_script_jobs()'

    pm.scriptNode(sourceType="Python",
                  scriptType=2,
                  beforeScript=script_str,
                  name='mimicScriptNode')

    pm.cycleCheck(evaluation=0)

    # The scriptNode only works after the scene has been saved, closed, and
    # reopened. So we have to run the scriptJobs manually for the initial
    # scene session.
    mimic_script_jobs()

    print 'Robot Script Node Added'


def add_hud_script_node(*args):
    """
    Adds a script node to the scene that executes when the scene is closed that
    runs close_hud(). This ensures that the HUD closes when the scene is
    closed.
    :param args: Required for Maya to pass command from the UI.
    :return:
    """
    if pm.objExists('mimicHudScriptNode'):
        print('Script Node Already Exists')
        return

    # Define the command to be executed when the scriptNode is triggered
    script_str = 'import pymel.core as pm; ' \
                 'import mimic_utils; ' \
                 'mimic_utils.close_hud()'

    pm.scriptNode(sourceType="Python",
                  scriptType=2,
                  afterScript=script_str,
                  name='mimicHudScriptNode')

    print 'HUD Script Node Added'


def find_ik_solutions(robot):
    """
    Fids all possible IK configuration solutions for the input robot, given the
    current position of the tool center point, local base frame, and
    target frame.

    This function is used to determine which IK configuration is necessary to
    match a given FK pose. To do this, we only need to inspect and compare
    axes 1, 2, and 5.
    :param robot: name string of the selected robot
    :return ik_sols: list of possible axis configurations
    """
    target_ctrl_path = get_target_ctrl_path(robot)

    # Get the robot geometry from robot definition attributes on the rig.
    a1 = pm.getAttr(target_ctrl_path + '.a1')
    a2 = pm.getAttr(target_ctrl_path + '.a2')
    b = pm.getAttr(target_ctrl_path + '.b')
    c1 = pm.getAttr(target_ctrl_path + '.c1')
    c2 = pm.getAttr(target_ctrl_path + '.c2')
    c3 = pm.getAttr(target_ctrl_path + '.c3')
    c4 = pm.getAttr(target_ctrl_path + '.c4')

    robot_definition = [a1, a2, b, c1, c2, c3, c4]

    # Each robot manufacturer has a pose in which all axis values are zero.
    # Determine the offset of Axis 2 between the zero pose of the
    # manufacturer and the zero pose of the IK solver (see documentation).
    a2_offset = pm.getAttr(target_ctrl_path + '.axis2Offset')

    # Each robot manufacturer defines positive and negative axis rotation
    # differently in relation our IK solver implementation.
    # This is defined on each robot rig by the axis* attribute
    flip_a1 = pm.getAttr(target_ctrl_path + '.flipAxis1direction')
    flip_a2 = pm.getAttr(target_ctrl_path + '.flipAxis2direction')
    flip_a5 = pm.getAttr(target_ctrl_path + '.flipAxis5direction')

    # Initialized lists
    tcp_rot = [[0] * 3 for _ in range(3)]
    target_rot = [[0] * 3 for _ in range(3)]
    lcs_trans = [[0] * 1 for _ in range(3)]
    tcp_trans = [[0] * 1 for _ in range(3)]
    target_point = [[0] * 1 for _ in range(3)]
    flange_point = [[0] * 3 for _ in range(1)]
    pivot_point = [[0] * 3 for _ in range(1)]

    # Define translation vector from wrist pivot point to tool flange.
    _t = [[0], [0], [c4]]

    # =====================#
    #  Frame Definitions  #
    # =====================#

    # Tool Center Point (TCP) locater
    tcp_path = format_path(__TCP_HDL_PATH, robot)
    tcp = pm.ls(tcp_path)[0]
    # Local Base Frame controller (circle control at base of the robot).
    lcs = pm.ls(format_path(__LOCAL_CTRL_PATH, robot))[0]
    # Target Frame controller (square control at the robot's tool flange).
    target_path = format_path(__TARGET_HDL_PATH, robot)
    target = pm.ls(target_path)[0]

    # Maya uses a different coordinate system than our IK solver, so we have
    # to convert from Maya's frame to the solver's frame.

    # Solver's tool frame (X,Y,Z) = Maya's tool frame (Z, X, Y)
    # Rotation matrix from Maya tool frame to solver's tool frame.
    r_tool_frame = [[0, -1, 0], [1, 0, 0], [0, 0, 1]]
    # Solver world frame (X,Y,Z) = Maya world frame (-Y, X, Z)
    # Rotation matrix from Maya's world frame to solver world frame.
    r_world_frame = [[0, 0, 1], [1, 0, 0], [0, 1, 0]]

    # Get local translation of the TCP w.r.t. tool flange.
    tcp_trans[0][0] = tcp.getTranslation()[0]
    tcp_trans[1][0] = tcp.getTranslation()[1]
    tcp_trans[2][0] = tcp.getTranslation()[2]
    # Convert TCP translation from Maya's tool frame to solver tool frame.
    tcp_trans = general_utils.matrix_multiply_1xm_nxm(r_tool_frame, tcp_trans)

    # Get translation of local base frame (Circle controller) w.r.t robot's
    # world frame (Square controller).
    lcs_trans[0][0] = lcs.getTranslation()[0]
    lcs_trans[1][0] = lcs.getTranslation()[1]
    lcs_trans[2][0] = lcs.getTranslation()[2]
    # Convert lcs translation from Maya's world frame to solver world frame.
    lcs_trans = general_utils.matrix_multiply_1xm_nxm(r_world_frame, lcs_trans)

    # Get translation of target in Maya's world frame w.r.t robot world frame
    # (Square controller).
    target_point[0][0] = target.getTranslation()[0]
    target_point[1][0] = target.getTranslation()[1]
    target_point[2][0] = target.getTranslation()[2]
    # Convert target translation from Maya's world frame to solver world frame.
    target_point = general_utils.matrix_multiply_1xm_nxm(r_world_frame, target_point)

    # Get lcs, tcp, and target matrices in Maya's world frame
    lcs_matrix = pm.xform(lcs, query=True, os=True, m=True)
    tcp_matrix = pm.xform(tcp, query=True, os=True, m=True)
    target_matrix = pm.xform(target, query=True, os=True, m=True)

    # Convert Maya formatted rotation matrices to truncated format
    # Tool center point (TCP) matrix
    tcp_x_axis = [[tcp_matrix[0]], [tcp_matrix[1]], [tcp_matrix[2]]]
    tcp_y_axis = [[tcp_matrix[4]], [tcp_matrix[5]], [tcp_matrix[6]]]
    tcp_z_axis = [[tcp_matrix[8]], [tcp_matrix[9]], [tcp_matrix[10]]]
    tcp_matrix_truncated = general_utils.transpose_list(
        [general_utils.transpose_list(tcp_x_axis)[0],
         general_utils.transpose_list(tcp_y_axis)[0],
         general_utils.transpose_list(tcp_z_axis)[0]])
    # Convert truncated tcp rotation matrix to solver tool frame
    tcp_rot = general_utils.transpose_list(
        general_utils.matrix_multiply_1xm_nxm(r_tool_frame, tcp_matrix_truncated))

    # Local coordinate system matrix (circle controller)
    lcs_x_axis = [[lcs_matrix[0]], [lcs_matrix[1]], [lcs_matrix[2]]]
    lcs_y_axis = [[lcs_matrix[4]], [lcs_matrix[5]], [lcs_matrix[6]]]
    lcs_z_axis = [[lcs_matrix[8]], [lcs_matrix[9]], [lcs_matrix[10]]]
    lcs_matrix_truncated = general_utils.transpose_list(
        [general_utils.transpose_list(lcs_x_axis)[0],
         general_utils.transpose_list(lcs_y_axis)[0],
         general_utils.transpose_list(lcs_z_axis)[0]])
    # Convert local base frame rotation matrix to solver world frame
    lcs_rot = general_utils.transpose_list(
        general_utils.matrix_multiply_1xm_nxm(r_world_frame,
                                              lcs_matrix_truncated))

    # Target rotation matrix
    target_x_axis = [[target_matrix[0]], [target_matrix[1]], [target_matrix[2]]]
    target_y_axis = [[target_matrix[4]], [target_matrix[5]], [target_matrix[6]]]
    target_z_axis = [[target_matrix[8]], [target_matrix[9]], [target_matrix[10]]]
    target_matrix_truncated = general_utils.transpose_list(
        [general_utils.transpose_list(target_x_axis)[0],
         general_utils.transpose_list(target_y_axis)[0],
         general_utils.transpose_list(target_z_axis)[0]])
    # Convert target rotation matrix to solver world frame
    target_rot = general_utils.transpose_list(
        general_utils.matrix_multiply_1xm_nxm(r_world_frame,
                                              target_matrix_truncated))

    # Find Flange and Pivot locations in local solver world frame
    # Rotation of the tcp w.r.t to the target in solver world frame
    _re = general_utils.matrix_multiply_1xm_nxm(
        general_utils.transpose_list(target_rot), tcp_rot)

    # Rotation of the robot's local coordinate system (circle
    # controller) w.r.t the solver world frame
    _rlm = general_utils.matrix_multiply_1xm_nxm(r_world_frame, lcs_rot)

    # Find distance from the robot's local coordinate system (circle
    # controller) to target point in solver world frame
    target_point = [i - j for i, j in zip(
        general_utils.transpose_list(target_point)[0],
        general_utils.transpose_list(lcs_trans)[0])]

    # Find the flange point in the solver's world frame
    flange_point = [i - j for i, j in zip(target_point,
                                          general_utils.transpose_list(
                                              general_utils.matrix_multiply_1xm_nxm(_re, tcp_trans))[0])]

    # Find the pivot point in the solver's world frame
    pivot_point = [i - j for i, j in zip(flange_point,
                                         general_utils.transpose_list(
                                             general_utils.matrix_multiply_1xm_nxm(_re, _t))[0])]

    # Find the flange point w.r.t the robot's local frame (circle controller)
    # in solver's world frame
    flange_point = general_utils.transpose_list(
        general_utils.matrix_multiply_1xm_nxm(_rlm,
                                              [[flange_point[0]],
                                               [flange_point[1]],
                                               [flange_point[2]]]))[0]

    # Find the pivot point w.r.t the robot's local frame (circle controller)
    # in solver's world frame
    pivot_point = general_utils.transpose_list(
        general_utils.matrix_multiply_1xm_nxm(_rlm,
                                              [[pivot_point[0]],
                                               [pivot_point[1]],
                                               [pivot_point[2]]]))[0]

    # Define the Rotation of the tcp w.r.t the target in robot's local frame
    # (cirlce controller)
    _re = general_utils.matrix_multiply_1xm_nxm(_rlm, _re)

    # Find all IK solutions for the given configuration
    all_ik_sols = inverse_kinematics.solver(robot_definition, pivot_point, _re)

    # We only need to compare axes 1, 2, and 5 when switching between
    # IK and FK
    theta1_sol = all_ik_sols[0]
    theta2_sol = all_ik_sols[1]
    theta5_sol = all_ik_sols[4]

    # Account for robot manufacturer's Axis 2 offset from solver
    theta2_sol[:] = [x - a2_offset for x in theta2_sol]

    # Account for robot manufacturer's inverted rotation directions
    flip = 1
    if flip_a1:
        flip = -1
    if flip_a2:
        theta2_sol[:] = [-1 * x for x in theta2_sol]
    if flip_a5:
        theta5_sol[:] = [-1 * x for x in theta5_sol]

    # Assemble all combinations of solutions for axes 1, 2, and 5 for
    # IK/FK switching
    ik_sols = [[flip * theta1_sol[0], theta2_sol[0], theta5_sol[0]],
               [flip * theta1_sol[0], theta2_sol[0], theta5_sol[4]],
               [flip * theta1_sol[0], theta2_sol[1], theta5_sol[1]],
               [flip * theta1_sol[0], theta2_sol[1], theta5_sol[5]],
               [flip * theta1_sol[1], theta2_sol[2], theta5_sol[2]],
               [flip * theta1_sol[1], theta2_sol[2], theta5_sol[6]],
               [flip * theta1_sol[1], theta2_sol[3], theta5_sol[3]],
               [flip * theta1_sol[1], theta2_sol[3], theta5_sol[7]],
               [flip * (theta1_sol[0] + 360), theta2_sol[0], theta5_sol[0]],
               [flip * (theta1_sol[0] + 360), theta2_sol[0], theta5_sol[4]],
               [flip * (theta1_sol[0] + 360), theta2_sol[1], theta5_sol[1]],
               [flip * (theta1_sol[0] + 360), theta2_sol[1], theta5_sol[5]],
               [flip * (theta1_sol[1] + 360), theta2_sol[2], theta5_sol[2]],
               [flip * (theta1_sol[1] + 360), theta2_sol[2], theta5_sol[6]],
               [flip * (theta1_sol[1] + 360), theta2_sol[3], theta5_sol[3]],
               [flip * (theta1_sol[1] + 360), theta2_sol[3], theta5_sol[7]]]

    return ik_sols


def find_fk_config(robot):
    """
    Get the six axes from the selected robot.
    :param robot: name string of the selected robot
    :return:
    """
    a1_path = format_path(__A1_PATH, robot)
    a2_path = format_path(__A2_PATH, robot)
    a3_path = format_path(__A3_PATH, robot)
    a4_path = format_path(__A4_PATH, robot)
    a5_path = format_path(__A5_PATH, robot)
    a6_path = format_path(__A6_PATH, robot)

    a1 = pm.getAttr(a1_path + '.rotateY')
    a2 = pm.getAttr(a2_path + '.rotateX')
    a3 = pm.getAttr(a3_path + '.rotateX')
    a4 = pm.getAttr(a4_path + '.rotateZ')
    a5 = pm.getAttr(a5_path + '.rotateX')
    a6 = pm.getAttr(a6_path + '.rotateZ')

    fk_config = [a1, a2, a3, a4, a5, a6]

    return fk_config


__FK_CONFIGS = [[1, 1, 1],
                [1, 1, 0],
                [1, 0, 1],
                [1, 0, 0],
                [0, 1, 1],
                [0, 1, 0],
                [0, 0, 1],
                [0, 0, 0],
                [1, 1, 1],
                [1, 1, 0],
                [1, 0, 1],
                [1, 0, 0],
                [0, 1, 1],
                [0, 1, 0],
                [0, 0, 1],
                [0, 0, 0]]


def find_closest_config(fk_configuration, ik_solutions):
    """
    Finds the index of the closest Inverse Kinematic solution to the input
    Forward Kinematic axis configuration
    :param fk_configuration: list; 1 x m array that represents the
     initial axis configuration
    :param ik_solutions: list; n x m array representing all possible
     axis configurations
    :return:
    """
    c = [zip(fk_configuration, row) for row in ik_solutions]
    d = [[] for i in range(len(ik_solutions))]
    # Find the difference between the initial configuration and each possible
    # configuration. The row with the smallest difference represents the
    # closest solution to to the initial configuration
    for i, row in enumerate(c):
        d[i] = [abs(a - b) for a, b in row]
        d[i] = sum(d[i])

    solution_index = d.index(min(d))
    # Get three booleans corresponding with a valid IK configuration using index
    config = __FK_CONFIGS[solution_index]
    return config


def flip_robot_base(*args):
    """
    Toggles Inverse Kinematic Solution 1 Boolean
    :param args:
    :return:
    """
    robots = get_robot_roots()
    if not robots:
        pm.warning('Nothing Selected; Select a valid robot')
        return

    for robot in robots:
        target_ctrl_attr = get_target_ctrl_path(robot) + '.ikSolution1'
        ik_sol = pm.getAttr(target_ctrl_attr)
        pm.setAttr(target_ctrl_attr, not ik_sol)


def flip_robot_elbow(*args):
    """
    Toggles Inverse Kinematic Solution 2 Boolean
    :param args:
    :return:
    """

    robots = get_robot_roots()
    if not robots:
        pm.warning('Nothing Selected; Select a valid robot')
        return

    for robot in robots:
        target_ctrl_attr = get_target_ctrl_path(robot) + '.ikSolution2'
        ik_sol = pm.getAttr(target_ctrl_attr)
        pm.setAttr(target_ctrl_attr, not ik_sol)


def flip_robot_wrist(*args):
    """
    Toggles Inverse Kinematic Solution 3 Boolean
    :param args:
    :return:
    """
    robots = get_robot_roots()
    if not robots:
        pm.warning('Nothing Selected; Select a valid robot')
        return

    for robot in robots:
        target_ctrl_attr = get_target_ctrl_path(robot) + '.ikSolution3'
        ik_sol = pm.getAttr(target_ctrl_attr)
        pm.setAttr(target_ctrl_attr, not ik_sol)


def invert_axis(axis_number, robots=[]):
    """
    Invert a robot's axis.
    :param axis_number: Index of axis to invert (1 indexed)
    :param robots: name strings of the selected robots
    :return:
    """
    if not robots:
        robots = get_robot_roots()
    if not robots:
        pm.warning('Nothing Selected; Select a valid robot')
        return

    try:
        for robot in robots:
            target_ctrl_attr = get_target_ctrl_path(robot) \
                             + '.invertAxis{}'.format(axis_number)
            pm.setAttr(target_ctrl_attr, 1)
            pm.refresh()
            pm.setAttr(target_ctrl_attr, 0)
    except:
        pm.warning('Error Inverting Axis')


def zero_target(*args):
    """
    Set translation and rotation of a robot object in channel box to zero, 0.
    If in IK mode effect tool controller. If in FK mode effect all axes.
    :param args:
    :return:
    """
    robots = get_robot_roots()
    if not robots:
        pm.warning('Nothing Selected; Select a valid robot')
        return

    try:
        for robot in robots:
            target_ctrl_path = get_target_ctrl_path(robot)
            tool_ctrl_path = get_tool_ctrl_path(robot)

            ik_mode = pm.getAttr(target_ctrl_path + '.ik')

            if ik_mode:
                if pm.objExists(tool_ctrl_path):
                    pm.setAttr(tool_ctrl_path + '.translate', 0, 0, 0)
                    pm.setAttr(tool_ctrl_path + '.rotate', 0, 0, 0)
                else:
                    pm.setAttr(target_ctrl_path + '.translate', 0, 0, 0)
                    pm.setAttr(target_ctrl_path + '.rotate', 0, 0, 0)
            else:
                a1_fk_ctrl_path = format_path(__A1_FK_CTRL_PATH, robot)
                a2_fk_ctrl_path = format_path(__A2_FK_CTRL_PATH, robot)
                a3_fk_ctrl_path = format_path(__A3_FK_CTRL_PATH, robot)
                a4_fk_ctrl_path = format_path(__A4_FK_CTRL_PATH, robot)
                a5_fk_ctrl_path = format_path(__A5_FK_CTRL_PATH, robot)
                a6_fk_ctrl_path = format_path(__A6_FK_CTRL_PATH, robot)

                pm.setAttr(a1_fk_ctrl_path + '.rotateY', 0)
                pm.setAttr(a2_fk_ctrl_path + '.rotateX', 0)
                pm.setAttr(a3_fk_ctrl_path + '.rotateX', 0)
                pm.setAttr(a4_fk_ctrl_path + '.rotateZ', 0)
                pm.setAttr(a5_fk_ctrl_path + '.rotateX', 0)
                pm.setAttr(a6_fk_ctrl_path + '.rotateZ', 0)
    except:
        pm.warning('Cannot zero target')


def zero_base_world(*args):
    """
    Set translation and rotation of robot base in world space
    (square controller) in channel box to zero, 0.
    :param args:
    :return:
    """
    robots = get_robot_roots()
    if not robots:
        pm.warning('Nothing Selected; Select a valid robot')
        return

    try:
        for robot in robots:
            world_ctrl_path = format_path(__WORLD_CTRL_PATH, robot)
            pm.setAttr(world_ctrl_path + '.translate', 0, 0, 0)
            pm.setAttr(world_ctrl_path + '.rotate', 0, 0, 0)
    except:
        pm.warning('Cannot zero base (world)')


def zero_base_local(*args):
    """
    Set translation and rotation of robot base in local space
    (circular controller) in channel box to zero, 0.
    :param args:
    :return:
    """
    robots = get_robot_roots()
    if not robots:
        pm.warning('Nothing Selected; Select a valid robot')
        return

    try:
        for robot in robots:
            local_ctrl_path = get_local_ctrl_path(robot)
            pm.setAttr(local_ctrl_path + '.translate', 0, 0, 0)
            pm.setAttr(local_ctrl_path + '.rotate', 0, 0, 0)
    except:
        pm.warning('Cannot zero base (local)')


def zero_all(*args):
    """
    Set translation and rotation of robot object, robot base in world space
    (square controller), local space (circular controller) in channel box to
    zero, 0.
    :param args:
    :return:
    """
    zero_target()
    zero_base_world()
    zero_base_local()


def get_axis_val(axis_number, round_val=True):
    """
    Get the rotation value (degrees) of an axis.
    :param axis_number: Index of axis to effect (1 indexed)
    :param round_val: Round the output value.
    :return:
    """

    axis_val = []
    robots = get_robot_roots(1)

    for robot in robots:
        target_ctrl_path = get_target_ctrl_path(robot)

        if round_val:
            axis_val.append(round(pm.getAttr(target_ctrl_path
                                + '.axis{}'.format(axis_number))))
        else:
            axis_val.append(pm.getAttr(target_ctrl_path
                                     + '.axis{}'.format(axis_number)))
    return axis_val


def axis_val_hud(*args):
    """
    Toggle the presence of a heads-up-display (HUD) for viewing axes in Maya.
    :param args:
    :return:
    """
    robots = get_robot_roots(1)

    if not robots:
        print 'No Robots in Scene'
        if pm.headsUpDisplay('a1_hud', exists=True):
            for i in range(6):
                pm.headsUpDisplay('a{}_hud'.format(i + 1), remove=True)
        return

    # Check if the HUD exists already
    if pm.headsUpDisplay('a1_hud', exists=True):
        # If so, remove it
        for i in range(6):
            pm.headsUpDisplay('a{}_hud'.format(i + 1), remove=True)
        # Turn Limit Meter off
        for robot in robots:
            limit_meter_ctrl_path = format_path('{0}|{1}robot_GRP|{1}limitMeter_CTRL', robot)
            limit_meter_grp_path = format_path('{0}|{1}robot_GRP|{1}limitMeter_GRP', robot)
            pm.setAttr(limit_meter_ctrl_path + '.v', 0)
            pm.setAttr(limit_meter_grp_path + '.v', 0)
        return
    else:  # If not, create it
        for i in range(6):
            pm.headsUpDisplay('a{}_hud'.format(i + 1),
                              section=5,
                              block=7 - i,
                              blockSize='small',
                              label='A{}'.format(i + 1),
                              labelFontSize='large',
                              dataWidth=30,
                              command=pm.Callback(get_axis_val, i + 1),
                              event='timeChanged')
        # Turn Limit Meter on
        for robot in robots:
            limit_meter_ctrl_path = format_path('{0}|{1}robot_GRP|{1}limitMeter_CTRL', robot)
            limit_meter_grp_path = format_path('{0}|{1}robot_GRP|{1}limitMeter_GRP', robot)
            pm.setAttr(limit_meter_ctrl_path + '.v', 1)
            pm.setAttr(limit_meter_grp_path + '.v', 1)


def close_hud():
    """
    Close the heads-up-display (HUD) in Maya; runs in a script node
    that executes when the Maya scene is closed.
    :return:
    """
    if pm.headsUpDisplay('a1_hud', exists=True):
        for i in range(6):
            pm.headsUpDisplay('a{}_hud'.format(i + 1), remove=True)


def attach_tool_controller(*args):
    """
    Attaches tool controller to robot and adds parent constraint with
    target_CTRL
    :param args:
    :return:
    """

    sel = pm.ls(selection=True, type='transform')
    robot = get_robot_roots()

    # Exception handling
    if not sel:
        pm.warning('Nothing selected; ' \
                   'select a valid robot control and tool controller')
        return
    if not robot:
        pm.warning('No robot selected; ' \
                   'select a valid robot')
        return
    if len(robot) > 1:
        pm.warning('Too many robots selected; ' \
                   'select a single robot')
        return
    if len(sel) > 2:
        pm.warning('Too many selections; ' \
                   'select a single robot control, and single tool controller')
        return
    if len(sel) == 1:
        pm.warning('Not enough selections; ' \
                   'select a single robot control, and single tool control')
        return
    if pm.objExists(get_tool_ctrl_path(robot[0])):
        pm.warning('Robot already has an assigned tool controller')
        return

    robot = robot[0] 

    ns = robot.namespace()
    robot_grp_path = format_path(__ROBOT_GRP_PATH, robot)

    # find which selected object is the tool controller
    if not get_robot_roots(0, [sel[0]]):
        tool_ctrl = sel[0]
    else:
        tool_ctrl = sel[1]
        
    target_ctrl_path = get_target_ctrl_path(robot)
    tool_ctrl_path = get_tool_ctrl_path(robot)
    tool_ctrl_fk_path = get_tool_ctrl_fk_path(robot)

    try:
        pm.parent(tool_ctrl, robot_grp_path, absolute=True)
        pm.rename(robot_grp_path + '|' + tool_ctrl, '{}tool_CTRL'.format(ns))
      
        pm.parentConstraint(tool_ctrl_path,
                            target_ctrl_path,
                            name='targetToToolCtrl_pCnst',
                            maintainOffset=True)

        # Duplicate and add to FK parent chain
        tool_ctrl_dup = pm.duplicate(tool_ctrl_path)
        pm.rename(tool_ctrl_dup, '{}tool_CTRL_FK'.format(ns))
        pm.parent('{0}|{1}robot_GRP|{1}tool_CTRL_FK'.format(robot, ns),
                  format_path(__TCP_HDL_PATH, robot),
                  absolute=True)
        pm.setAttr(tool_ctrl_fk_path + '.v', 0)

        # Lock rotation/translation of IK/FK CTRL (only works if prefs | file
        # references | edits on references is checked)

        try:
            
            pm.setAttr(target_ctrl_path + '.translate', lock=True)
            pm.setAttr(target_ctrl_path + '.rotate', lock=True)

            pm.setAttr(tool_ctrl_fk_path + '.translate', lock=True)
            pm.setAttr(tool_ctrl_fk_path + '.rotate', lock=True)

        except:
            pass

        pm.select(tool_ctrl_path)
        pm.headsUpMessage('Tool Controller attatched successfuly!')
    except:
        pm.warning('Error attaching tool controller')


def attach_tool_model(*args):
    """
    Attaches model to the selected robot by placing it the the robots forward
    kinematic hierarchy
    :param args:
    :return:
    """
    sel = pm.ls(selection=True, type='transform')
    robot = get_robot_roots()

    # Exception handling
    if not sel:
        pm.warning('Nothing selected; ' \
                   'select a valid robot control and tool controller')
        return
    if not robot:
        pm.warning('No tool controller selected; ' \
                   'select a valid tool controller')
        return
    if len(robot) > 1:
        pm.warning('Too many robot controllers selected; ' \
                   'select a single controller')
        return
    if len(sel) == 1:
        pm.warning('Not enough selections; ' \
                   'select a single robot control, and single tool model')
        return

    robot = robot[0]

    # find which selected object is the tool model
    tools = []
    for each in sel:
        if not get_robot_roots(0, [each]):
            tools.append(each)
        else:
            pass

    ns = robot.namespace()
    tcp_hdl_path = format_path(__TCP_HDL_PATH, robot)
    tool_mdl_path = format_path(__TOOL_MDL_PATH, robot)
    tool_ctrl_path = get_tool_ctrl_path(robot)

    for tool_model in tools:
        try:
            pm.parent(tool_model, tcp_hdl_path, absolute=True)

            try:
                pm.rename(tcp_hdl_path + '|{}'.format(tool_model),
                          '{}tool_MDL'.format(ns))
            except:
                pass

            # Lock rotation/translation of Tool Model
            pm.setAttr(tool_mdl_path + '*.translate', lock=True)
            pm.setAttr(tool_mdl_path + '*.rotate', lock=True)

            if pm.objExists(tool_ctrl_path):
                pm.select(tool_ctrl_path)
            else:
                pm.select(get_target_ctrl_path(robot))
            pm.headsUpMessage('Tool Model attached successfuly!')

        except:
            pm.warning('Error attaching tool model {}'.format(tool_model))


def detach_tool_controller(*args):
    """
    Detaches tool controller to robot, removes parent constraint with
    target_CTRL, and then parents previous tool controller to the world (i.e.
    the root node in the Maya scene).
    :param args:
    :return
    """
    selection = pm.ls(selection=True)

    tools = 0  # Keep track of whether or not we have any tools
    for sel in selection:
        # Check if the selection is part of a valid robot
        if get_robot_roots(sel=[sel]):
            # Check if the selection is a valid tool controller
            if 'tool_CTRL' in str(sel):
                # If so unlock the robot's target_CTRL translate and
                # rotate attributes and parent the tool_CTRL to the world
                robot = get_robot_roots(sel=[sel])[0]
                target_ctrl_path = get_target_ctrl_path(robot)
                tool_ctrl_fk_path = get_tool_ctrl_fk_path(robot)

                pm.delete(target_ctrl_path + '|targetToToolCtrl_pCnst')
                pm.delete(tool_ctrl_fk_path)

                try: 
                    pm.setAttr(target_ctrl_path + '.translate', lock=False)
                    pm.setAttr(target_ctrl_path + '.rotate', lock=False)
                except:
                    pm.warning('Mimic: target_CTRL.translate is from a referenced file, and cannot be unlocked.')

                pm.parent(sel, world=True, absolute=True)
                tools = 1  # Our selection is a tool controller
                pm.headsUpMessage('Tool Controller detached successfuly!')

    # If there were no tools in our selection, alert the user
    if not tools:
        pm.warning('No tool controllers selected')
        return


def detach_tool_model(*args):
    """
    Detaches model to the selected robot by placing it the the robots forward
    kinematic hierarchy.
    :param args:
    :return
    """
    selection = pm.ls(selection=True)

    tools = 0  # Keep track of whether or not we have any tools
    for sel in selection:
        # Check if the selection is part of a valid robot
        if get_robot_roots(all_robots=0, sel=[sel]):
            # Check if the selection is a valid tool model
            if 'tool_MDL' in str(sel):
                # If so unlock the model's translate and rotate attributes
                # and parent the object to the world
                try:
                    pm.setAttr(sel.translate, lock=False)
                    pm.setAttr(sel.rotate, lock=False)
                    pm.parent(sel, world=True, absolute=True)
                except:
                    pm.warning('Couldn\'t remove tool model from robot')
                tools = 1  # Our selection is a tool controller
                pm.headsUpMessage('Tool Model detached successfuly!')

    # If there were no tools in our selection, alert the user
    if not tools:
        pm.warning('No tool models selected')
        return


def get_axis_limits(write_to_ui=True, *args):
    """
    Gets the current axis limits and updates UI with those values.
    :param args:
    :return axis_position_limits: dict containing axis position limits
    """
    robots = get_robot_roots()
    if not robots:
        pm.warning('Nothing Selected; Select a valid robot')
        return

    # TODO: HARD CODED - Number of robot axes; should include external axes
    num_axes = 6

    if len(robots) > 1:
        pm.warning('Too many selections: Select a single robot')
        return

<<<<<<< HEAD
    robot = robots[0]
    target_ctrl_path = get_target_ctrl_path(robot)

    for i in range(num_axes):
        val_min = int(pm.getAttr(target_ctrl_path + '.axis{}Min'.format(i+1)))
        val_max = int(pm.getAttr(target_ctrl_path + '.axis{}Max'.format(i+1)))
=======
    axis_position_limits = {}

    for i in range(num_axes):
        axis_number = i + 1  # Axis numbers are 1-indexed
        axis_name = 'Axis {}'.format(axis_number)
        val_min = int(pm.getAttr('{}|robot_GRP|target_CTRL.axis{}Min' \
                                 .format(robot[0], i + 1)))
        val_max = int(pm.getAttr('{}|robot_GRP|target_CTRL.axis{}Max' \
                                 .format(robot[0], i + 1)))
>>>>>>> c0162160

        if write_to_ui:
            pm.textField('t_A{}Min'.format(i + 1), edit=True, text=val_min)
            pm.textField('t_A{}Max'.format(i + 1), edit=True, text=val_max)

        # Save value to dictionary
        axis_position_limits[axis_name] = {'Min Limit': val_min,
                                           'Max Limit': val_max}
    
    # TO-DO: Add external axes
    return axis_position_limits


def set_axis_limit(axis_number, min_max):
    """
    Gets user-input value from UI and sets corresponding axis limits
    on the robot
    :param axis_number: Index of axis to effect (1 indexed)
    :param min_max: string, either 'Min' or 'Max'
    :return:
    """
    robots = get_robot_roots()
    if not robots:
        pm.warning('Nothing Selected; Select a valid robot')
        return

    try:
        val = float(pm.textField('t_A{}{}'.format(axis_number, min_max),
                                 query=True,
                                 text=True))
        for robot in robots:
            pm.setAttr(get_target_ctrl_path(robot)
                     + '.axis{}{}'.format(axis_number, min_max),
                       val)
    except:
        pass


def get_velocity_limits(robot):
    """
    Gets the current velocity limits and updates UI with those values.
    :param robot: name string of the selected robot
    :return:
    """
    return _get_limits(robot, "Velocity")


def get_acceleration_limits(robot):
    """
    Gets the current acceleration limits and updates UI with those values.
    :param robot: name string of the selected robot
    :return:
    """
    return _get_limits(robot, "Acceleration")


def get_jerk_limits(robot):
    """
    Gets the current jerk limits and updates UI with those values.
    :param robot: name string of the selected robot
    :return:
    """
    return _get_limits(robot, "Jerk")


def _get_limits(robot, limit_type):
    """
    Gets the current velocity limits and updates UI with those values.
    :param robot: name string of the selected robot
    :param limit_type: name string of the limit type
    :return:
    """
    limits = {}

    # HARD CODED - Number of robot axes; should include external axes
    num_axes = 6
    # Create a list of robot's limits
    
    for i in range(num_axes):
<<<<<<< HEAD
        velocity_limits.append(pm.getAttr(get_target_ctrl_path(robot)
                             + '.axis{}VelocityLimit'.format(i + 1)))

    return velocity_limits
=======
        axis_number = i + 1  # Axis numbers are 1-indexed
        axis_name = 'Axis {}'.format(axis_number)
        limits[axis_name] = {'Min Limit': None, 'Max Limit': None}
        try:
            limit = pm.getAttr('{}|robot_GRP|target_CTRL.axis{}' \
                               '{}Limit'.format(robot, i + 1, limit_type))
        except AttributeError:
            limit = None

        if limit:
            limits[axis_name] = {'Min Limit': -limit,
                                 'Max Limit': limit}
    
    # TO-DO: Add external axes
    return limits


def get_all_limits(robot):
    """
    Gets all axis limits for the selected robot and places them in a dictionary
    limits_data = {
        "Position": {
                   "Axis 1":{"Min Limit": limit, "Max Limit": limit},
                   "Axis 2":{"Min Limit": limit, "Max Limit": limit},
                ...
                   "Axis n":{"Min Limit": limit, "Max Limit": limit}
                   },
            
        "Velocity": {
                   "Axis 1":{"Min Limit": limit, "Max Limit": limit},
                   "Axis 2":{"Min Limit": limit, "Max Limit": limit},
                ...
                   "Axis n":{"Min Limit": limit, "Max Limit": limit}
                   },

        "Accel": {
                   "Axis 1":{"Min Limit": limit, "Max Limit": limit},
                   "Axis 2":{"Min Limit": limit, "Max Limit": limit},
                ...
                   "Axis n":{"Min Limit": limit, "Max Limit": limit}
                   },

        "Jerk": {
                   "Axis 1":{"Min Limit": limit, "Max Limit": limit},
                   "Axis 2":{"Min Limit": limit, "Max Limit": limit},
                ...
                   "Axis n":{"Min Limit": limit, "Max Limit": limit}
                   }
        }
    :param robot: name string of the selected robot
    :return limits_data: dict containing all limit data
    """
    limits_data = {}

    limits_data['Position'] = get_axis_limits(write_to_ui=False)
    limits_data['Velocity'] = get_velocity_limits(robot)
    limits_data['Accel'] = get_acceleration_limits(robot)
    limits_data['Jerk'] = get_jerk_limits(robot)

    return limits_data
>>>>>>> c0162160

#TO-DO: make set_velocity_limits function and connect it to the UI

def set_axis_limits(*args):
    """
    Gets user-input value from UI and sets all axis limits at once
    :param args:
    :return:
    """
    robots = get_robot_roots()
    if not robots:
        pm.warning('Nothing Selected; Select a valid robot')
        return

    # number of robot axes; could include external axes potentially
    num_axes = 6

    try:
        for i in range(num_axes):
            set_axis_limit(i + 1, 'Min')
            set_axis_limit(i + 1, 'Max')
    except:
        pass


def get_fk_pose(*args):
    """
    Get the Forward Kinematic pose for a selected robot in the Maya scene.
    :param args:
    :return:
    """
    robots = get_robot_roots()
    if not robots:
        pm.warning('Nothing Selected; Select a valid robot')
        return

    if len(robots) > 1:
        pm.warning('Too many selections; Select a single robot')
        return

    robot = robots[0]
    axes = find_fk_config(robot)

    for i in range(len(axes)):
        pm.textField('t_a{}'.format(i + 1),
                     edit=True,
                     text=round(axes[i], 2))


def select_fk_axis_handle(axis_number):
    """
    Selects FK Axis Control
    :param axis_number:
    :return:
    """
    robots = get_robot_roots()
    if not robots:
        pm.warning('Nothing Selected; Select a valid robot')
        return

    selection = []
    for robot in robots:
        ns = robot.namespace()
        fk_ctrl_path = '{0}|{1}robot_GRP|{1}FK_CTRLS|{1}a{2}FK_CTRL'.format(robot, ns, axis_number)
        selection.append(fk_ctrl_path)

    pm.select(selection)
    pm.setToolTo('RotateSuperContext')


def set_axis(axis_number):
    """
    Set the rotation value (degrees) of a selected robot and axis using
    Mimic UI fields.
    :param axis_number: Index of axis to effect (1 indexed)
    :return:
    """
    robots = get_robot_roots()
    if not robots:
        pm.warning('Nothing Selected; Select a valid robot')
        return

    # These are specific to how the robots are rigged in relation to Maya's
    # coordinate system
    rotation_axes = ['Y', 'X', 'X', 'Z', 'X', 'Z']

    try:  # if the text field is empty, or not a float value, skip it
        rotation_axis = rotation_axes[axis_number - 1]
        val = float(pm.textField('t_a{}'.format(axis_number),
                                 query=True,
                                 text=True))

        for robot in robots:
            ns = robot.namespace()
            pm.setAttr('{0}|{1}robot_GRP|{1}FK_CTRLS|{1}a{2}FK_CTRL.rotate{3}'.format(robot, ns, axis_number, rotation_axis), val)
    except:
        pass


def set_fk_pose(*args):
    """
    Set the Forward Kinematic pose of a selected robot.
    :param args:
    :return:
    """
    # Number of robot axes; could include external axes potentially.
    num_axes = 6

    try:
        for i in range(num_axes):
            set_axis(i + 1)
    except:
        pm.warning('Error setting FK pose')


def _snap_ik_target_to_fk(robot):
    """
    Snaps the IK control handle to the end of the FK heirarchy
    Used for IK/FK switching and keyframing.
    :param robot: name string of the selected robot
    :return:
    """

    # Snap IK Ctrl to FK location
    # If robot has tool controller, use that
    target_ctrl_path = get_target_ctrl_path(robot)
    tool_ctrl_path = get_tool_ctrl_path(robot)
    tool_ctrl_fk_path = get_tool_ctrl_fk_path(robot)
    tcp_hdl_path = format_path(__TCP_HDL_PATH, robot)

    if pm.objExists(tool_ctrl_path):
        ctrl_ik = tool_ctrl_path
        ctrl_fk = tool_ctrl_fk_path

    # If robot doesn't have a tool controller, use target_CTRL.
    else:
        ctrl_ik = target_ctrl_path
        ctrl_fk = tcp_hdl_path

    # Snap tool_CTRL to tool_CTRL_FK.
    try:
        pm.snapTransforms(s=ctrl_fk, d=ctrl_ik)
    except:
        pm.warning('Coundn\'t snap {} tool_CTRL handle to FK' \
                   .format(robot))


def _ik_and_fk_aligned(ik_ctrl, tcp_handle):
    """
    Checks if the IK controller is already aligned to the FK hierarchy
    :param ik_ctrl: string, object representing the ik controller
    :param tcp_handle: string, object representing the tcp location on the fk
    hierarchy
    :return ik_fk_are_aligned: bool, True if the ik_ctrl and tcp_handle are
    aligned, False if they are not
    """

    # Define some small number to threshold our output
    delta = .0001

    # Initialize variables
    # translation_is_aligned = False
    # rotation_is_aligned = False
    ik_fk_are_aligned = False

    # Find the translation of each object and compare them
    ik_trans = pm.xform(ik_ctrl, q=True, rp=True, ws=True)
    tcp_trans = pm.xform(tcp_handle, q=True, rp=True, ws=True)

    # Find the distance between the ik controller and the tcp handle
    trans_diff = math.sqrt((ik_trans[0] - tcp_trans[0]) ** 2
                           + (ik_trans[1] - tcp_trans[1]) ** 2
                           + (ik_trans[2] - tcp_trans[2]) ** 2)

    if round(trans_diff, 6) < delta:
        ik_fk_are_aligned = True

    return ik_fk_are_aligned


def switch_to_ik(robot):
    """
    Switches all robots in scene to IK mode
    :param robot: name string of the selected robot
    :return:
    """

    target_ctrl_path = get_target_ctrl_path(robot)
    tool_ctrl_path = get_tool_ctrl_path(robot)
    fk_ctrls_path = format_path(__FK_CTRLS_PATH, robot)

    try:
        # Turn FK control visibility off
        pm.setAttr(fk_ctrls_path + '.v', 0)

        # Turn IK control visibility on
        pm.setAttr(target_ctrl_path + '.v', 1)
        pm.setAttr(format_path(__TARGET_CTRL_PATH + '|{1}target_CTRLShape',
                               robot) + '.visibility', 1)

        if pm.objExists(tool_ctrl_path):
            pm.setAttr(tool_ctrl_path + '.v'.format(robot), 1)

        # Snap IK Ctrl to FK location
        _snap_ik_target_to_fk(robot)

        # Find closest IK configuration to current FK pose
        ik_sols = find_ik_solutions(robot)
        fk_config = find_fk_config(robot)

        # Only use a1, a2, and a5 to determing closest config.
        fk_config_trunc = [fk_config[i] for i in [0, 1, 4]]
        ik_config = find_closest_config(fk_config_trunc, ik_sols)

        # Match IK config to FK pose
        pm.setAttr(target_ctrl_path + '.ikSolution1', ik_config[0])
        pm.setAttr(target_ctrl_path + '.ikSolution2', ik_config[1])
        pm.setAttr(target_ctrl_path + '.ikSolution3', ik_config[2])

        # turn ik solve back on
        pm.setAttr(target_ctrl_path + '.ik', 1)

    except:
        pm.warning('Error swithching to IK')


def switch_to_fk(robot):
    """
    Switches all robots in the scene to IK mode.
    :param robot: name string of the selected robot
    :return:
    """
    target_ctrl_path = get_target_ctrl_path(robot)
    tool_ctrl_path = get_tool_ctrl_path(robot)
    fk_ctrls_path = format_path(__FK_CTRLS_PATH, robot)

    try:
        # Turn IK control visibility off
        pm.setAttr(get_target_ctrl_path(robot) + '.v', 0)

        if pm.objExists(tool_ctrl_path):
            pm.setAttr(tool_ctrl_path + '.v'.format(robot), 0)

            # Turn FK control visibility on
        pm.setAttr(fk_ctrls_path + '.v'.format(robot), 1)

        # Find axis angles from IK pose, and match FK control handles
        fk_config = find_fk_config(robot)

        pm.setAttr(format_path(__A1_FK_CTRL_PATH, robot) + '.rotateY',
                   fk_config[0])
        pm.setAttr(format_path(__A2_FK_CTRL_PATH, robot) + '.rotateX',
                   fk_config[1])
        pm.setAttr(format_path(__A3_FK_CTRL_PATH, robot) + '.rotateX',
                   fk_config[2])
        pm.setAttr(format_path(__A4_FK_CTRL_PATH, robot) + '.rotateZ',
                   fk_config[3])
        pm.setAttr(format_path(__A5_FK_CTRL_PATH, robot) + '.rotateX',
                   fk_config[4])
        pm.setAttr(format_path(__A6_FK_CTRL_PATH, robot) + '.rotateZ',
                   fk_config[5])

        pm.setAttr(target_ctrl_path + '.ik', 0)

    except:
        pm.warning('Error switching to FK')


def toggle_ik_fk(*args):
    """
    Toggles all robots in scene between IK and FK modes
    :param args:
    :return:
    """

    current_tab = pm.tabLayout('switcher_tab_layout',
                               query=True,
                               selectTab=True)

    if current_tab == 'ikTab':
        ik_tab = 1
    else:
        ik_tab = 0

    robots = get_robot_roots(1)
    if not robots:
        return

    for robot in robots:
        target_ctrl_path = get_target_ctrl_path(robot)
        try:
            if ik_tab:
                if pm.getAttr(target_ctrl_path + '.ik'):
                    continue

                switch_to_ik(robot)

            else:
                if not pm.getAttr(target_ctrl_path  + '.ik'):
                    continue

                switch_to_fk(robot)
        except:
            pm.warning('Error during IK/FK switch')

    # Maintain appropriate selections on each robot
    try:
        selection = []
        active_robots = get_robot_roots()
        if active_robots:
            if ik_tab:
                for robot in active_robots:
                    target_ctrl_path = get_target_ctrl_path(robot)
                    tool_ctrl_path = get_tool_ctrl_path(robot)

                    if pm.objExists(tool_ctrl_path):
                        selection.append(tool_ctrl_path)
                    else:
                        selection.append(target_ctrl_path)
            else:
                for robot in active_robots:
                    selection.append(format_path(__A6_FK_CTRL_PATH, robot))
                    
            pm.select(selection)
        else:
            pass

    except:
        pm.warning('Error selecting after IK/FK switch')


def key_ik(*args):
    """
    Keyframe the robot's Inverse Kinematic pose.
    :param args:
    :return:
    """

    robots = get_robot_roots()
    if not robots:
        pm.warning('No robots selected')
        return

    for robot in robots:
        target_ctrl_path = get_target_ctrl_path(robot)
        tool_ctrl_path = get_tool_ctrl_path(robot)
        fk_ctrls_path = format_path(__FK_CTRLS_PATH, robot)

        if not pm.getAttr(target_ctrl_path + '.ik'):
            switch_to_ik(robot)

        ik_attributes = ['ik',
                         'v',
                         'ikSolution1',
                         'ikSolution2',
                         'ikSolution3']

        # Key all IK elements
        for attr in ik_attributes:
            pm.setKeyframe(target_ctrl_path, attribute=attr)

        if pm.objExists(tool_ctrl_path):
            pm.setKeyframe(tool_ctrl_path, attribute='v')

        fk_pose = find_fk_config(robot)

        # Key all FK elements
        pm.setKeyframe(format_path(__A1_FK_CTRL_PATH, robot),
                       attribute='rotateY',
                       value=fk_pose[0])
        pm.setKeyframe(format_path(__A2_FK_CTRL_PATH, robot),
                       attribute='rotateX',
                       value=fk_pose[1])
        pm.setKeyframe(format_path(__A3_FK_CTRL_PATH, robot),
                       attribute='rotateX',
                       value=fk_pose[2])
        pm.setKeyframe(format_path(__A4_FK_CTRL_PATH, robot),
                       attribute='rotateZ',
                       value=fk_pose[3])
        pm.setKeyframe(format_path(__A5_FK_CTRL_PATH, robot),
                       attribute='rotateX',
                       value=fk_pose[4])
        pm.setKeyframe(format_path(__A6_FK_CTRL_PATH, robot),
                       attribute='rotateZ',
                       value=fk_pose[5])

        # Key visibility of FK controllers
        pm.setKeyframe(fk_ctrls_path, attribute='visibility')

        # Key tool controllers
        if pm.checkBox('cb_keyToolCtrl', query=True, value=True):
            if pm.objExists(tool_ctrl_path):
                pm.setKeyframe(tool_ctrl_path, attribute='translate')
                pm.setKeyframe(tool_ctrl_path, attribute='rotate')
            else:
                pm.setKeyframe(target_ctrl_path, attribute='translate')
                pm.setKeyframe(target_ctrl_path, attribute='rotate')


def key_fk(*args):
    """
    Keyframe the robot's Forward Kinematic pose.
    :param args:
    :return:
    """

    robots = get_robot_roots()
    if not robots:
        pm.warning('No robots selected')
        return

    for robot in robots:
        # If the robot's IK attribute is on, switch the robot to
        # FK mode before proceeding
        target_ctrl_path = get_target_ctrl_path(robot)
        tool_ctrl_path = get_tool_ctrl_path(robot)

        if pm.getAttr(target_ctrl_path + '.ik'):
            switch_to_fk(robot)

        # We first check if the target/tool controller transformation and
        # orientation is already aligned with the FK chain. If so, it
        # indicates that we're performing an IK to FK switch, and we
        # keyframe its position and orientation directly, without
        # snapping the IK control to the FK hierarchy. This is to avoid
        # unneccessarily changing the controllers Euler Angle rotation
        # representation that can cause unpredictable behavior between frames

        if pm.objExists(tool_ctrl_path):
            ctrl_ik = tool_ctrl_path
            ctrl_fk = format_path(__TOOL_CTRL_FK_PATH, robot)

        # If robot doesn't have a tool controller, use target_CTRL.
        else:
            ctrl_ik = target_ctrl_path
            ctrl_fk = format_path(__TCP_HDL_PATH, robot)

        if not _ik_and_fk_aligned(ctrl_ik, ctrl_fk):
            _snap_ik_target_to_fk(robot)

        # Key all FK elements
        try:
            pm.setKeyframe(format_path(__A1_FK_CTRL_PATH, robot),
                           attribute='rotateY')
            pm.setKeyframe(format_path(__A2_FK_CTRL_PATH, robot),
                           attribute='rotateX')
            pm.setKeyframe(format_path(__A3_FK_CTRL_PATH, robot),
                           attribute='rotateX')
            pm.setKeyframe(format_path(__A4_FK_CTRL_PATH, robot),
                           attribute='rotateZ')
            pm.setKeyframe(format_path(__A5_FK_CTRL_PATH, robot),
                           attribute='rotateX')
            pm.setKeyframe(format_path(__A6_FK_CTRL_PATH, robot),
                           attribute='rotateZ')

            # Key visibility of FK controllers
            for i in range(6):
                pm.setKeyframe(format_path(__FK_CTRLS_PATH, robot),
                               attribute='visibility')
        except:
            pm.warning('Error setting FK keys in FK mode')

        # Key all IK elements
        try:
            pm.setKeyframe(target_ctrl_path, attribute='ik')
            pm.setKeyframe(target_ctrl_path, attribute='v', value=0)

            if pm.objExists(tool_ctrl_path):
                pm.setKeyframe(tool_ctrl_path, attribute='v')

            # Key tool controllers
            if pm.checkBox('cb_keyToolCtrl', query=True, value=True):
                if pm.objExists(tool_ctrl_path):
                    pm.setKeyframe(tool_ctrl_path, attribute='translate')
                    pm.setKeyframe(tool_ctrl_path, attribute='rotate')
                else:
                    pm.setKeyframe(target_ctrl_path, attribute='translate')
                    pm.setKeyframe(target_ctrl_path, attribute='rotate')

        except:
            pm.warning('Error setting IK keys in FK mode')


def select_keyframe_hierarchy(*args):
    """
    Select IK-FK keyframe hierarchy
    :param args:
    :return:
    """
    if not check_robot_selection():
        pm.warning('No robot\'s selected; ' \
                   'select at least one robot')
        return

    object_list = [__TARGET_CTRL_PATH,
                   __FK_CTRLS_PATH,
                   __A1_FK_CTRL_PATH,
                   __A2_FK_CTRL_PATH,
                   __A3_FK_CTRL_PATH,
                   __A4_FK_CTRL_PATH,
                   __A5_FK_CTRL_PATH,
                   __A6_FK_CTRL_PATH]

    keyable_robot_objects = []
    robots = get_robot_roots()

    for robot in robots:
        for obj in object_list:
            obj_path = format_path(obj, robot)
            keyable_robot_objects.append(obj_path)

        tool_ctrl_path = get_tool_ctrl_path(robot)
        if pm.objExists(tool_ctrl_path):
            keyable_robot_objects.append(tool_ctrl_path)

    pm.select(keyable_robot_objects)


def delete_ik_fk_keys(*args):
    """
    Delete an Inverse Kinematic or Forward Kinematic keyframe.
    :param args:
    :return:
    """
    if not check_robot_selection():
        pm.warning('No robots selected; ' \
                   'Select at least one robot.')

    keyed_attrs = {__TARGET_CTRL_PATH: ['ik',
                                        'visibility',
                                        'ikSolution1',
                                        'ikSolution2',
                                        'ikSolution3'],
                   __FK_CTRLS_PATH: ['visibility'],
                   __A1_FK_CTRL_PATH: ['rotateY'],
                   __A2_FK_CTRL_PATH: ['rotateX'],
                   __A3_FK_CTRL_PATH: ['rotateX'],
                   __A4_FK_CTRL_PATH: ['rotateZ'],
                   __A5_FK_CTRL_PATH: ['rotateX'],
                   __A6_FK_CTRL_PATH: ['rotateZ']}

    robots = get_robot_roots()

    current_frame = pm.currentTime()
    for robot in robots:
        target_ctrl_path = get_target_ctrl_path(robot)
        tool_ctrl_path = get_tool_ctrl_path(robot)
        # Check if there's a keyframe set on the target_CTRL.ik attribute
        key = pm.keyframe(target_ctrl_path,
                          attribute='ik',
                          query=True,
                          time=current_frame)

        # If there is no keyframe set on the IK attribute, continue to the
        # next robot
        if not key:
            pm.warning('{} has no IK|FK keyframe at frame {}' \
                       .format(robot, current_frame))
            continue

        # If there is a keyframe on the IK attribute, we also check if there's
        # a keyframe on an FK controller as well, as we only consider there to
        # be a proper IK or FK keyframe if both are true
        # Note, we only need to check a single FK controller as they should all
        # be keyframed (or not) together
        fk_test_handle_path = format_path(__A1_FK_CTRL_PATH + '.rotateY', robot)
        fk_key = pm.keyframe(fk_test_handle_path,
                             query=True,
                             time=current_frame)
        # If there is no keyframe set on the FK controller attribute,
        # continue to the next robot
        if not fk_key:
            pm.warning('{} has no IK|FK keyframe at frame {}' \
                       .format(robot, current_frame))
            continue        

        for obj in keyed_attrs:
            for attr in keyed_attrs[obj]:
                pm.cutKey(format_path(obj, robot),
                          time=current_frame,
                          attribute=attr,
                          option="keys")

        if pm.objExists(tool_ctrl_path):
            pm.cutKey(tool_ctrl_path,
                      time=current_frame,
                      attribute='visibility',
                      option="keys")

        if pm.checkBox('cb_keyToolCtrl', query=True, value=True):
            if pm.objExists(tool_ctrl_path):
                pm.cutKey(tool_ctrl_path,
                          time=current_frame,
                          attribute='translate',
                          option="keys")
                pm.cutKey(tool_ctrl_path,
                          time=current_frame,
                          attribute='rotate',
                          option="keys")
            else:
                pm.cutKey(target_ctrl_path,
                          time=current_frame,
                          attribute='translate',
                          option="keys")
                pm.cutKey(target_ctrl_path,
                          time=current_frame,
                          attribute='rotate',
                          option="keys")


def toggle_ik_fk_ui(*args):
    """
    Toggle control mode of Inverse Kinematics or Forward Kinematics
    in the Mimic UI.
    :param args:
    :return:
    """
    if not pm.window("mimic_win", exists=True):
        return

    current_tab = pm.tabLayout('switcher_tab_layout',
                               query=True,
                               selectTabIndex=True)

    if current_tab == 1:
        pm.tabLayout('switcher_tab_layout', edit=True, selectTabIndex=2)
    elif current_tab == 2:
        pm.tabLayout('switcher_tab_layout', edit=True, selectTabIndex=1)
    else:
        pm.warning('Error toggling IK/FK tabs')


def key_ik_fk(*args):
    """
    Key the Inverse Kinematic or Forward Kinematic pose of a robot in the Maya
    scene, depending on control mode selected in the Mimic UI.
    :param args:
    :return:
    """
    if not pm.window("mimic_win", exists=True):
        return

    current_tab = pm.tabLayout('switcher_tab_layout',
                               query=True,
                               selectTabIndex=True)

    try:
        if current_tab == 1:
            key_ik()
        elif current_tab == 2:
            key_fk()
    except:
        pm.warning('Error keying IK/FK')


def _filter_hotkey_set_name(hotkey_set_name):
    """
    Force input hotkey-set name to exclude special characters.
    :param hotkey_set_name: Named of hotkey-set for use in Maya.
    :return:
    """
    # Replace spaces with underscores
    hotkey_set_name = hotkey_set_name.replace(' ', '_')
    # Remove special characters
    hotkey_set_name = ''.join(re.findall(r"[_a-zA-Z0-9]+", hotkey_set_name))
    return hotkey_set_name


def _create_hotkey_set():
    """
    Create a hotkey-set associated with Mimic.
    :return:
    """
    message_str = 'You must use a custom hotkey profile.\n\n' \
                  'To continue adding Mimic hotkeys, switch \n' \
                  'to a custom hotkey set in the Hotkey Editor\n' \
                  'or create a new profile below. \n'

    user_input = pm.promptDialog(
        title='New Hotkey Profile',
        message=message_str,
        messageAlign='center',
        button=['Cancel', 'Create'],
        defaultButton='Create',
        text='Mimic_Hotkeys',
        style='text',
        cancelButton='Cancel',
        dismissString='Cancel')

    if user_input == 'Create':
        hotkey_set_name = pm.promptDialog(query=True, text=True)
        hotkey_set_name_filtered = _filter_hotkey_set_name(hotkey_set_name)
        pm.hotkeySet(hotkey_set_name_filtered, current=True)
        print 'New Hotkey Set created: {}'.format(hotkey_set_name_filtered)
        return True


def assign_hotkey(command_name, annotation_str, command_string):
    """
    Assigns hotkeys using a user's character input and a command.
    :param command_name: Name of the Mimic command for hotkey
                        (acquired from Mimic)
    :param annotation_str: Comment or description of hotkey
    :param command_string: String-form of the actual command to execute
    :return:
    """
    key_str = None
    if command_name == 'mimic_toggleIkFkMode':
        key_str = pm.textField('t_toggleIkFk', query=True, text=True)
    elif command_name == 'mimic_keyIkFk':
        key_str = pm.textField('t_keyIkFk', query=True, text=True)

    if len(key_str) > 1:
        pm.warning('Hotkey must be a single character; no hotkey set')
        return

    # Check if the user is in Maya's locked default hotkey set.
    if pm.hotkeySet(query=True, current=True) == 'Maya_Default':
        # If so, try switching to the default Mimic Hotkey Set
        if pm.hotkeySet('Mimic_Hotkeys', exists=True):
            pm.hotkeySet('Mimic_Hotkeys', current=True, edit=True)
            print 'Hotkey Set changed to Mimic Hotkeys'
        # If Mimic Hotkey set doesn't exist, propt the user to create a custom
        # Hotkey set and switch to it.
        else:
            hotkey_set_created = _create_hotkey_set()
            # If the user does not create a new hotkey set, exit the function
            if not hotkey_set_created:
                pm.warning('No custom hotkey profile created; ' \
                           'No Mimic Hotkey set')
                return

    if key_str:
        if pm.runTimeCommand(command_name, exists=True):
            pass
        else:
            pm.runTimeCommand(command_name,
                              category='Custom Scripts',
                              annotation=annotation_str,
                              command=command_string,
                              commandLanguage='python')

        hotkey_name = command_name + 'Hotkey'

        if pm.hotkey(key_str, query=True):
            if pm.hotkey(key_str, query=True, name=True) == hotkey_name:
                print 'Hotkey ' \
                      '\'{}\' ' \
                      'already set to ' \
                      '\'{}\''.format(key_str, hotkey_name)

            else:
                pm.warning('Hotkey ' \
                           '\'{}\' ' \
                           'already in use by another function' \
                           .format(key_str))
        else:
            pm.nameCommand(hotkey_name,
                           command=command_name,
                           annotation=annotation_str)

            pm.hotkey(keyShortcut=key_str,
                      name=hotkey_name)

            print '{} hotkey set to \'{}\' key'.format(command_name, key_str)
    else:
        pm.warning('No key string input; ' \
                   'input a key string in Mimic UI')

    pm.setFocus('prefs_tab_layout')


def remove_hotkey(command_name):
    """
    Removes hotkey from the user hotkey-set.
    :param command_name: Name of the Mimic command for hotkey (acquired from Mimic)
    :return:
    """
    if command_name == 'mimic_toggleIkFkMode':
        key_str = pm.textField('t_toggleIkFk', query=True, text=True)
    elif command_name == 'mimic_keyIkFk':
        key_str = pm.textField('t_keyIkFk', query=True, text=True)

    if len(key_str) > 1:
        pm.warning('Hotkey must be a single character')
        return

    # Check if key_str is assigned as a hotkey to cmd_name runtimeCommand
    if key_str:
        if pm.hotkey(key_str, query=True, name=True) == command_name + 'Hotkey':
            pm.runTimeCommand(command_name, edit=True, delete=True)
            pm.hotkey(keyShortcut=key_str, name=None)
            print 'Hotkey {} removed from \'{}\' key'.format(command_name, key_str)
        else:
            pm.warning('\'{}\' key is not assigned to the {} function in ' \
                       'the current Hotkey Set; no hotkey was removed' \
                       .format(key_str, command_name))
    else:
        pm.warning('No key input; ' \
                   'input the key you\'d like to remove in Mimic UI')


def find_hotkey(hotkey_name):
    """
    If a hotkey is assigned, this function finds and adds it to the Mimic UI
    at runtime.
    :param hotkey_name:
    :return:
    """
    # Check if the user is in Maya's locked default hotkey set.
    if pm.hotkeySet(query=True, current=True) == 'Maya_Default':
        # If so, try switching to the default Mimic Hotkey Set
        if pm.hotkeySet('Mimic_Hotkeys', exists=True):
            pm.hotkeySet('Mimic_Hotkeys', current=True, edit=True)
            print 'Hotkey Set changed to Mimic Hotkeys'

    count = pm.assignCommand(query=True, numElements=True)

    key = ''
    for index in range(1, count + 1):
        if pm.assignCommand(index, query=True, name=True) == hotkey_name:
            key = pm.assignCommand(index, query=True, keyString=True)[0]

    if key == 'NONE':
        return None
    else:
        return key


def set_shader_range(*args):
    """
    Sets the range of angles within which the limit-shader will show up.
    :param args:
    :return:
    """
    shader_range = pm.floatField("f_shaderRange", value=True, query=True)

    robots = get_robot_roots()
    if not robots:
        pm.warning('No robots selected')
        return

    for robot in robots:
        pm.setAttr(get_target_ctrl_path(robot) + '.shaderRange', shader_range)


def import_robot(rigs_dir):
    """
    Imports selected robot from Mimic UI dropdown menu into the scene
    :return:
    """

    # If the scene is in IK mode, switch to FK before importing the robot
    current_tab = pm.tabLayout('switcher_tab_layout',
                               query=True,
                               selectTabIndex=True)
    if current_tab == 2:
        pm.tabLayout('switcher_tab_layout', edit=True, selectTabIndex=1)

    rigs = general_utils.get_rigs_dict()
    rig_names = general_utils.get_rigs_names(rigs)
    for rig_name in rig_names:
        try:
            if pm.optionMenu('robotImportList',
                             query=True,
                             value=True) == rig_name:
                try:
                    rig_path = rigs[rig_name]
                    pm.importFile(rig_path,
                                  defaultNamespace=True,
                                  returnNewNodes=True)
                except:
                    pm.warning('Error Loading ' + rig_name)
        except:
            pm.warning('No robots found; check rig directory')


def save_pose_to_shelf(*args):
    """
    Save a robot pose as a button on the Mimic shelf. Saves both IK and FK poses.
    :param args:
    :return:
    """
    target_shelf = mel.eval('tabLayout -q -selectTab $gShelfTopLevel;')
    store_cmds = 'import pymel.core as pm \n' \
                 'import mimic_utils \n' \
                 'reload(mimic_utils) \n\n' \
        # 'if not check_robot_selection(1): \n' \
    # '    robot = \'\' \n\n'

    start_line_code = "["
    end_line_code = "],\n"

    if not check_robot_selection(1):
        pm.warning("Must select exactly one robot")
        return

    robot = get_robot_roots()[0]
    # Check which mode we're in
    current_tab = pm.tabLayout('switcher_tab_layout', query=True, st=True)

    # IK MODE
    if current_tab == 'ikTab':
        store_cmds += 'tab = 1 \n'
        store_cmds += 'attrs = ['

        target_ctrl_path = get_target_ctrl_path(robot)
        tool_ctrl_path = get_tool_ctrl_path(robot)
        target_ctrl_str = __TARGET_CTRL_PATH

        config_attrs = ['ik', 'v', 'ikSolution1', 'ikSolution2', 'ikSolution3']
        for each in config_attrs:
            find_val = pm.getAttr(target_ctrl_path + "." + each)
            save_to_shelf = (start_line_code
                             + "'"
                             + (target_ctrl_str + "." + each)
                             + "', " + " %f" + end_line_code) % find_val

            store_cmds += save_to_shelf

        # If a tool controller exists, use that to keyframe transformation
        # attributes
        if pm.objExists(tool_ctrl_path):
            target_ctrl = tool_ctrl_path
            target_ctrl_str = __TOOL_CTRL_PATH
        else:
            target_ctrl = target_ctrl_path
            target_ctrl_str = __TARGET_CTRL_PATH

        keyable = pm.listAttr(target_ctrl,
                              k=True,
                              r=True,
                              w=True,
                              c=True,
                              u=True)

        # Remove robotSubtype from list
        # In future rigs, this shouldn't be keyable
        if 'robotSubtype' in keyable:
            keyable.remove('robotSubtype')

        for each in keyable:
            find_val = pm.getAttr(target_ctrl + "." + each)
            save_to_shelf = (start_line_code + "'" + (
                target_ctrl_str + "." + each) + "', " + " {}".format(find_val) + end_line_code)
            store_cmds += save_to_shelf

    # FK MODE
    else:

        store_cmds += 'tab = 2 \n'
        store_cmds += 'attrs = ['

        target_ctrl_path = get_target_ctrl_path(robot)
        target_ctrl_str = __TARGET_CTRL_PATH

        config_attrs = ['ik', 'v']
        for each in config_attrs:
            find_val = pm.getAttr(target_ctrl_path + "." + each)
            save_to_shelf = (start_line_code + "'" + (
                target_ctrl_str + "." + each) + "', " + " %f" + end_line_code) % find_val
            store_cmds += save_to_shelf

        joint_vals = [__A1_FK_CTRL_PATH,
                      __A2_FK_CTRL_PATH,
                      __A3_FK_CTRL_PATH,
                      __A4_FK_CTRL_PATH,
                      __A5_FK_CTRL_PATH,
                      __A6_FK_CTRL_PATH]
        joint_val_attr = ['rotateY', 'rotateX', 'rotateX', 'rotateZ', 'rotateX', 'rotateZ']

        for i, each in enumerate(joint_vals):
            attrs = format_path(each + "." + joint_val_attr[i], robot)
            attr_str = each + "." + joint_val_attr[i]
            find_val = pm.getAttr(attrs)
            save_to_shelf = (start_line_code + "'" + attr_str + "', " + " %f" + end_line_code) % find_val
            store_cmds += save_to_shelf

    store_cmds += '] \n\n' \
                  'mimic_utils.assign_saved_pose(attrs, tab) \n'

    prompt_dialog = pm.promptDialog(t="Robot Pose", m="Pose Name:", b="Save")

    # Condition statement that checks if our button gets clicked.
    # If this condition is met, then run the following commands
    if prompt_dialog == "Save":
        # This variable stores the Name we add to our Prompt Dialog
        prompt_dialog_name = pm.promptDialog(query=True, text=True)
        # This line creates our Shelf Button that uses MEL as the source type
        # for the commands stored in "store_cmds", and adds the Shelf Button
        # under our custom tab named "Body Poses"
        pm.shelfButton(l=prompt_dialog_name,
                       annotation=prompt_dialog_name,
                       imageOverlayLabel=prompt_dialog_name,
                       i='commandButton.png',
                       command=store_cmds,
                       p=target_shelf,
                       sourceType="python")


def assign_saved_pose(attributes, tab):
    """
    Takes a saved pose from a shelf button (created with 'save_pose_to_shelf')
    and assigns that pose to the selected robot.
    :param attributes: Robot attributes saved in pose button.
    :param tab: IK or FK mode, derived from tab being controlled by user
    :return:
    """
    if not check_robot_selection(1):
        pm.warning('Must have single robot selected')
        return
    pm.tabLayout('switcher_tab_layout', edit=True, sti=tab)
    robot = get_robot_roots()[0]
    for attr in attributes:
        pm.setAttr(format_path(attr[0], robot), attr[1])
    return


def get_maya_framerate():
    """
    Get the animation framerate setting used in the Maya scene.
    :return:
    """
    if pm.currentUnit(time=True, query=True) == 'game':
        framerate = 15.
    elif pm.currentUnit(time=True, query=True) == 'film':
        framerate = 24.
    elif pm.currentUnit(time=True, query=True) == 'pal':
        framerate = 25.
    elif pm.currentUnit(time=True, query=True) == 'ntsc':
        framerate = 30.
    elif pm.currentUnit(time=True, query=True) == 'show':
        framerate = 48.
    elif pm.currentUnit(time=True, query=True) == 'palf':
        framerate = 50.
    elif pm.currentUnit(time=True, query=True) == 'ntscf':
        framerate = 60.
    else:
        pm.currentUnit(time='film')
        framerate = 24.

    return framerate


class MimicError(Exception):
    pass<|MERGE_RESOLUTION|>--- conflicted
+++ resolved
@@ -436,15 +436,9 @@
     # assign that value as the keyed value.
     if closest_ik_key == current_frame:
         # Axis rotation value as given by the Dependency Graph
-<<<<<<< HEAD
-        dg_val = pm.getAttr(target_ctrl_path + '.axis{}'.format(axis),
-                            time=current_frame)
-=======
-        dg_val = pm.getAttr('{}|robot_GRP|target_CTRL.axis{}' \
-                            .format(robot, axis))
->>>>>>> c0162160
+        dg_val = pm.getAttr(target_ctrl_path + '.axis{}'.format(axis))
+
         # Axis rotation as approximated by an IK keyframe
-
         keyed_val = pm.getAttr(attr_path, time=current_frame)
         keyed_val = accumulate_rotation(dg_val, keyed_val)
 
@@ -1406,28 +1400,20 @@
         pm.warning('Too many selections: Select a single robot')
         return
 
-<<<<<<< HEAD
     robot = robots[0]
     target_ctrl_path = get_target_ctrl_path(robot)
 
-    for i in range(num_axes):
-        val_min = int(pm.getAttr(target_ctrl_path + '.axis{}Min'.format(i+1)))
-        val_max = int(pm.getAttr(target_ctrl_path + '.axis{}Max'.format(i+1)))
-=======
     axis_position_limits = {}
 
     for i in range(num_axes):
         axis_number = i + 1  # Axis numbers are 1-indexed
         axis_name = 'Axis {}'.format(axis_number)
-        val_min = int(pm.getAttr('{}|robot_GRP|target_CTRL.axis{}Min' \
-                                 .format(robot[0], i + 1)))
-        val_max = int(pm.getAttr('{}|robot_GRP|target_CTRL.axis{}Max' \
-                                 .format(robot[0], i + 1)))
->>>>>>> c0162160
+        val_min = int(pm.getAttr(target_ctrl_path + '.axis{}Min'.format(axis_number)))
+        val_max = int(pm.getAttr(target_ctrl_path + '.axis{}Max'.format(axis_number)))
 
         if write_to_ui:
-            pm.textField('t_A{}Min'.format(i + 1), edit=True, text=val_min)
-            pm.textField('t_A{}Max'.format(i + 1), edit=True, text=val_max)
+            pm.textField('t_A{}Min'.format(axis_number), edit=True, text=val_min)
+            pm.textField('t_A{}Max'.format(axis_number), edit=True, text=val_max)
 
         # Save value to dictionary
         axis_position_limits[axis_name] = {'Min Limit': val_min,
@@ -1500,21 +1486,17 @@
 
     # HARD CODED - Number of robot axes; should include external axes
     num_axes = 6
+
+    target_ctrl_path = get_target_ctrl_path(robot)
     # Create a list of robot's limits
-    
     for i in range(num_axes):
-<<<<<<< HEAD
-        velocity_limits.append(pm.getAttr(get_target_ctrl_path(robot)
-                             + '.axis{}VelocityLimit'.format(i + 1)))
-
-    return velocity_limits
-=======
         axis_number = i + 1  # Axis numbers are 1-indexed
         axis_name = 'Axis {}'.format(axis_number)
         limits[axis_name] = {'Min Limit': None, 'Max Limit': None}
+        
         try:
-            limit = pm.getAttr('{}|robot_GRP|target_CTRL.axis{}' \
-                               '{}Limit'.format(robot, i + 1, limit_type))
+            limit = pm.getAttr(target_ctrl_path + '.axis{}' \
+                               '{}Limit'.format(axis_number, limit_type))
         except AttributeError:
             limit = None
 
@@ -1569,7 +1551,6 @@
     limits_data['Jerk'] = get_jerk_limits(robot)
 
     return limits_data
->>>>>>> c0162160
 
 #TO-DO: make set_velocity_limits function and connect it to the UI
 
